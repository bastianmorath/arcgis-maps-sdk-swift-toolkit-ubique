--- conflicted
+++ resolved
@@ -265,7 +265,6 @@
         )
     }
     
-<<<<<<< HEAD
     func testCase_1_4() {
         let app = XCUIApplication()
         let footer = app.staticTexts["numbers Footer"]
@@ -317,10 +316,7 @@
         )
     }
     
-    // - MARK: Test case 2: Test case 2: DateTime picker input type
-=======
     // - MARK: Test case 2: DateTime picker input type
->>>>>>> 40f1cc9d
     
     /// Test case 2.1: Unfocused and focused state, no value, date required
     func testCase_2_1() throws {
