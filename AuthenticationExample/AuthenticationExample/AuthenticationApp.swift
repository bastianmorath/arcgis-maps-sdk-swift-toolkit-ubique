--- conflicted
+++ resolved
@@ -34,17 +34,13 @@
     
     var body: some SwiftUI.Scene {
         WindowGroup {
-<<<<<<< HEAD
-            NavigationView {
+            Group {
                 if isSettingUp {
                     ProgressView()
                 } else {
                     HomeView()
                 }
             }
-=======
-            HomeView()
->>>>>>> b0cd81f8
             // Using this view modifier will cause a prompt when the authenticator is asked
             // to handle an authentication challenge.
             // This will handle many different types of authentication, for example:
