// Copyright 2022 Esri
//
// Licensed under the Apache License, Version 2.0 (the "License");
// you may not use this file except in compliance with the License.
// You may obtain a copy of the License at
//
//   https://www.apache.org/licenses/LICENSE-2.0
//
// Unless required by applicable law or agreed to in writing, software
// distributed under the License is distributed on an "AS IS" BASIS,
// WITHOUT WARRANTIES OR CONDITIONS OF ANY KIND, either express or implied.
// See the License for the specific language governing permissions and
// limitations under the License.

import ArcGIS
import QuickLook
import SwiftUI

/// A view displaying an `AttachmentsFeatureElement`.
struct AttachmentsFeatureElementView: View {
    /// The `AttachmentsFeatureElement` to display.
    let featureElement: AttachmentsFeatureElement
    
    @Environment(\.isPortraitOrientation) var isPortraitOrientation
    
    @Environment(\.displayScale) var displayScale
    
    /// The view model for a form.
    ///
    /// - Note: This property is only present when
    /// `featureElement` is an `AttachmentsFormElement`.
    @EnvironmentObject var formViewModel: FormViewModel
    
    /// A Boolean value indicating whether the input is editable.
    @State private var isEditable = false
    
    /// A Boolean value denoting if the view should be shown as regular width.
    var isRegularWidth: Bool {
        !isPortraitOrientation
    }
    
    /// The state of the attachment models.
    private enum AttachmentModelsState {
        /// Attachment models have not been initialized.
        case notInitialized
        /// Attachments are being fetched and wrapped with models.
        case initializing
        /// Attachments have been fetched and wrapped with models.
        case initialized([AttachmentModel])
    }
    
    /// The current state of the attachment models.
    @State private var attachmentModelsState: AttachmentModelsState = .notInitialized
    
    /// Creates a new `AttachmentsFeatureElementView`.
    /// - Parameter featureElement: The `AttachmentsFeatureElement`.
    init(featureElement: AttachmentsFeatureElement) {
        self.featureElement = featureElement
    }
    
    /// A Boolean value denoting whether the Disclosure Group is expanded.
    @State private var isExpanded = true
    
    var body: some View {
        Group {
            switch attachmentModelsState {
            case .notInitialized, .initializing:
                ProgressView()
                    .padding()
            case .initialized(let attachmentModels):
                if isShowingAttachmentsFormElement {
                    // If showing a form element, don't show attachments in
                    // a disclosure group, but also ALWAYS show
                    // the list of attachments, even if there are none.
                    attachmentHeader
                    attachmentBody(attachmentModels: attachmentModels)
                } else if !attachmentModels.isEmpty {
                    DisclosureGroup(isExpanded: $isExpanded) {
                        attachmentBody(attachmentModels: attachmentModels)
                    } label: {
                        attachmentHeader
                            .catalystPadding(4)
                    }
                }
            }
        }
        .task {
            if let attachmentsFormElement = featureElement as? AttachmentsFormElement {
                for await (change, attachment) in attachmentsFormElement.attachmentChanged {
                    switch change {
                    case .addition:
                        onAttachmentAdded(attachment)
                    case .deletion:
                        onAttachmentDeleted(attachment)
                    case .rename:
                        onAttachmentRenamed(attachment)
                    }
                    formViewModel.evaluateExpressions()
                }
            }
        }
        .onAttachmentIsEditableChange(of: featureElement) { newIsEditable in
            isEditable = newIsEditable
        }
        .task {
            guard case .notInitialized = attachmentModelsState else { return }
            attachmentModelsState = .initializing
            let attachments = (try? await featureElement.featureAttachments) ?? []
            
            var attachmentModels = attachments
                .map {
                    AttachmentModel(
                        attachment: $0,
                        displayScale: displayScale,
                        thumbnailSize: thumbnailSize
                    )
                }
            
            if !isShowingAttachmentsFormElement {
                // Reverse attachment models array if we're not displaying
                // via an AttachmentsFormElement.
                // This allows attachments in a non-editing context to
                // display in the same order as the online Map Viewer.
                attachmentModels = attachmentModels.reversed()
            }
            attachmentModelsState = .initialized(attachmentModels)
        }
    }
    
    @ViewBuilder private func attachmentBody(attachmentModels: [AttachmentModel]) -> some View {
        switch featureElement.attachmentsDisplayType {
        case .list:
            AttachmentList(attachmentModels: attachmentModels)
        case .preview:
            AttachmentPreview(
                element: featureElement,
                attachmentModels: attachmentModels,
                editControlsDisabled: !isEditable
            )
        case .auto:
            Group {
                if isRegularWidth {
                    AttachmentPreview(
                        element: featureElement,
                        attachmentModels: attachmentModels,
                        editControlsDisabled: !isEditable
                    )
                } else {
                    AttachmentList(attachmentModels: attachmentModels)
                }
            }
        @unknown default:
            EmptyView()
        }
    }
    
    private var attachmentHeader: some View {
        HStack {
            PopupElementHeader(
                title: featureElement.displayTitle,
                description: featureElement.description
            )
            Spacer()
            if isEditable,
               let element = featureElement as? AttachmentsFormElement {
                AttachmentImportMenu(element: element)
            }
        }
    }
    
    /// Creates a model for the new attachment for display.
    /// - Parameter attachment: The added form attachment.
    private func onAttachmentAdded(_ attachment: FormAttachment) -> Void {
        guard case .initialized(var models) = attachmentModelsState else { return }
        let newModel = AttachmentModel(
            attachment: attachment,
            displayScale: displayScale,
            thumbnailSize: thumbnailSize
        )
        newModel.load()
        models.insert(newModel, at: 0)
        attachmentModelsState = .initialized(models)
    }
    
<<<<<<< HEAD
    /// Deletes the attachment model for the given attachment.
    /// - Parameter attachment: The deleted form attachment.
    private func onAttachmentDeleted(_ attachment: FormAttachment) -> Void {
        guard case .initialized(var models) = attachmentModelsState else { return }
        models.removeAll { $0.attachment as? FormAttachment === attachment }
        attachmentModelsState = .initialized(models)
=======
    /// Renames the attachment associated with the given model.
    /// - Parameters:
    ///   - attachmentModel: The model for the attachment to rename.
    ///   - newAttachmentName: The new attachment name.
    @MainActor
    func onRename(attachmentModel: AttachmentModel, newAttachmentName: String) async throws -> Void {
        if let element = featureElement as? AttachmentsFormElement,
           let attachment = attachmentModel.attachment as? FormAttachment {
            attachment.name = newAttachmentName
            attachmentModel.sync()
            formViewModel.evaluateExpressions()
        }
>>>>>>> a964ab87
    }
    
    /// Synchronizes the model for the renamed attachment.
    /// - Parameter attachment: The renamed form attachment.
    private func onAttachmentRenamed(_ attachment: FormAttachment) -> Void {
        guard case .initialized(let models) = attachmentModelsState else { return }
        if let model = models.first(where: { $0.attachment as? FormAttachment === attachment }) {
            model.sync()
        }
    }
}

private extension AttachmentsFeatureElement {
    /// Provides a default title to display if `title` is empty.
    var displayTitle: String {
        title.isEmpty ? String(
            localized: "Attachments",
            bundle: .toolkitModule,
            comment: "A label in reference to attachments."
        ) : title
    }
}

extension AttachmentsFeatureElementView {
    /// The size of thumbnail images, based on the attachment display type
    /// and the current size class of the view.
    var thumbnailSize: CGSize {
        // Set thumbnail size
        let thumbnailSize: CGSize
        switch featureElement.attachmentsDisplayType {
        case .list:
            thumbnailSize = CGSize(width: 40, height: 40)
        case .preview:
            thumbnailSize = CGSize(width: 120, height: 120)
        case .auto:
            if isRegularWidth {
                thumbnailSize = CGSize(width: 120, height: 120)
            } else {
                thumbnailSize = CGSize(width: 40, height: 40)
            }
        @unknown default:
            thumbnailSize = CGSize(width: 120, height: 120)
        }
        return thumbnailSize
    }
    
    /// A Boolean value indicating whether the feature Element
    /// is an `AttachmentsFormElement`.
    var isShowingAttachmentsFormElement: Bool {
        featureElement is AttachmentsFormElement
    }
}

extension View {
    /// Modifier for watching `AttachmentsFormElement.isEditable`.
    /// - Parameters:
    ///   - element: The attachment form element to watch for changes on.
    ///   - action: The action which watches for changes.
    /// - Returns: The modified view.
    @ViewBuilder func onAttachmentIsEditableChange(
        of element: AttachmentsFeatureElement,
        action: @escaping (_ newIsEditable: Bool) -> Void
    ) -> some View {
        if let attachmentsFormElement = element as? AttachmentsFormElement {
            self
                .task(id: ObjectIdentifier(attachmentsFormElement)) {
                    for await isEditable in attachmentsFormElement.$isEditable {
                        action(isEditable)
                    }
                }
        } else {
            self
        }
    }
}<|MERGE_RESOLUTION|>--- conflicted
+++ resolved
@@ -84,21 +84,6 @@
                 }
             }
         }
-        .task {
-            if let attachmentsFormElement = featureElement as? AttachmentsFormElement {
-                for await (change, attachment) in attachmentsFormElement.attachmentChanged {
-                    switch change {
-                    case .addition:
-                        onAttachmentAdded(attachment)
-                    case .deletion:
-                        onAttachmentDeleted(attachment)
-                    case .rename:
-                        onAttachmentRenamed(attachment)
-                    }
-                    formViewModel.evaluateExpressions()
-                }
-            }
-        }
         .onAttachmentIsEditableChange(of: featureElement) { newIsEditable in
             isEditable = newIsEditable
         }
@@ -182,27 +167,12 @@
         attachmentModelsState = .initialized(models)
     }
     
-<<<<<<< HEAD
     /// Deletes the attachment model for the given attachment.
     /// - Parameter attachment: The deleted form attachment.
     private func onAttachmentDeleted(_ attachment: FormAttachment) -> Void {
         guard case .initialized(var models) = attachmentModelsState else { return }
         models.removeAll { $0.attachment as? FormAttachment === attachment }
         attachmentModelsState = .initialized(models)
-=======
-    /// Renames the attachment associated with the given model.
-    /// - Parameters:
-    ///   - attachmentModel: The model for the attachment to rename.
-    ///   - newAttachmentName: The new attachment name.
-    @MainActor
-    func onRename(attachmentModel: AttachmentModel, newAttachmentName: String) async throws -> Void {
-        if let element = featureElement as? AttachmentsFormElement,
-           let attachment = attachmentModel.attachment as? FormAttachment {
-            attachment.name = newAttachmentName
-            attachmentModel.sync()
-            formViewModel.evaluateExpressions()
-        }
->>>>>>> a964ab87
     }
     
     /// Synchronizes the model for the renamed attachment.
