// Copyright 2023 Esri
//
// Licensed under the Apache License, Version 2.0 (the "License");
// you may not use this file except in compliance with the License.
// You may obtain a copy of the License at
//
//   https://www.apache.org/licenses/LICENSE-2.0
//
// Unless required by applicable law or agreed to in writing, software
// distributed under the License is distributed on an "AS IS" BASIS,
// WITHOUT WARRANTIES OR CONDITIONS OF ANY KIND, either express or implied.
// See the License for the specific language governing permissions and
// limitations under the License.

import ArcGIS
import SwiftUI

/// The `FeatureFormView` component enables users to edit field values of a feature using
/// pre-configured forms, either from the Web Map Viewer or the Fields Maps Designer.
///
/// ![An image of the FeatureFormView component](FeatureFormView)
///
/// Forms are currently only supported in maps. The form definition is stored
/// in the web map itself and contains a title, description, and a list of "form elements".
///
/// `FeatureFormView` supports the display of form elements created by
/// the Map Viewer or Field Maps Designer, including:
///
/// - Attachments Element - used to display and edit attachments.
/// - Field Element - used to edit a single field of a feature with a specific "input type".
/// - Group Element - used to group elements together. Group Elements
/// can be expanded, to show all enclosed elements, or collapsed, hiding
/// the elements it contains.
/// - Text Element - used to display read-only plain or Markdown-formatted text.
///
/// A Field Element has a single input type object. The following are the supported input types:
///
/// - Barcode - machine readable data
/// - Combo Box - long list of values in a coded value domain
/// - Date/Time - date/time picker
/// - Radio Buttons - short list of values in a coded value domain
/// - Switch - two mutually exclusive values
/// - Text Area - multi-line text area
/// - Text Box - single-line text box
///
/// **Features**
///
/// - Display a form editing view for a feature based on the feature form definition defined in a web map and obtained from either an `ArcGISFeature`, `ArcGISFeatureTable`, `FeatureLayer` or `SubtypeSublayer`.
/// - Uses native SwiftUI controls for editing, such as `TextEditor`, `TextField`, and `DatePicker` for consistent platform styling.
/// - Supports elements containing Arcade expression and automatically evaluates expressions for element visibility, editability, values, and "required" state.
/// - Add, delete, or rename feature attachments.
/// - Fully supports dark mode, as do all Toolkit components.
///
/// **Behavior**
///
/// The feature form view can be embedded in any type of container view including, as demonstrated in the
/// example, the Toolkit's `FloatingPanel`.
///
/// To see it in action, try out the [Examples](https://github.com/Esri/arcgis-maps-sdk-swift-toolkit/tree/main/Examples/Examples)
/// and refer to [FeatureFormExampleView.swift](https://github.com/Esri/arcgis-maps-sdk-swift-toolkit/blob/main/Examples/Examples/FeatureFormExampleView.swift)
/// in the project. To learn more about using the `FeatureFormView` see the <doc:FeatureFormViewTutorial>.
///
/// - Note: In order to capture video and photos as form attachments, your application will need
/// `NSCameraUsageDescription` and, `NSMicrophoneUsageDescription` entries in the
/// `Info.plist` file.
///
/// - Since: 200.4
@available(visionOS, unavailable)
public struct FeatureFormView: View {
    /// The view model for the form.
    @StateObject private var model: FormViewModel
    
    /// <#Description#>
    @State private var groups: [UtilityNetworkAssociationFormElementView.AssociationKindGroup]?
    
    /// A Boolean value indicating whether initial expression evaluation is running.
    @State private var initialExpressionsAreEvaluating = true
    
    /// The title of the feature form view.
    @State private var title = ""
    
    /// <#Description#>
    var ancestor: Any?
    
    /// The visibility of the form header.
    var headerVisibility: Visibility = .automatic
    
    /// The validation error visibility configuration of the form.
    var validationErrorVisibility: ValidationErrorVisibility = FormViewValidationErrorVisibility.defaultValue
    
    /// Initializes a form view.
    /// - Parameters:
    ///   - featureForm: The feature form defining the editing experience.
    public init(featureForm: FeatureForm, utilityNetwork: UtilityNetwork? = nil) {
        _model = StateObject(wrappedValue: FormViewModel(featureForm: featureForm, utilityNetwork: utilityNetwork))
    }
    
    public var body: some View {
        if initialExpressionsAreEvaluating {
            initialBody
        } else if let presentedForm = model.presentedForm {
            presentedForm
                .ancestorForm(self)
        } else {
            evaluatedForm
                .transition(.move(edge: model.presentedForm == nil ? .leading : .trailing))
        }
    }
    
    var evaluatedForm: some View {
        ScrollViewReader { scrollViewProxy in
            ScrollView {
                VStack(alignment: .leading) {
                    if !title.isEmpty && headerVisibility != .hidden {
                        if let ancestor = ancestor as? FeatureFormView {
                            FormHeader(title: title) {
                                withAnimation {
                                    ancestor.model.presentedForm = nil
                                }
                            }
                        } else {
                            FormHeader(title: title)
                        }
                        Divider()
                    }
                    ForEach(model.visibleElements, id: \.self) { element in
                        makeElement(element)
                    }
                    if let attachmentsElement = model.featureForm.defaultAttachmentsElement {
                        // The Toolkit currently only supports AttachmentsFormElements via the
                        // default attachments element. Once AttachmentsFormElements can be authored
                        // this can call makeElement(_:) instead and makeElement(_:) should have a
                        // case added for AttachmentsFormElement.
                        AttachmentsFeatureElementView(featureElement: attachmentsElement)
                    }
                    if let groups = groups, groups.count > 0 {
                        UtilityNetworkAssociationFormElementView(
                            description: "[UtilityNetworkAssociationsFormElement.description]",
                            associationKindGroups: groups,
                            title: "[UtilityNetworkAssociationsFormElement.label]"
                        )
                        .padding(.bottom)
                    }
                }
            }
            .onChange(model.focusedElement) { _ in
                if let focusedElement = model.focusedElement {
                    withAnimation { scrollViewProxy.scrollTo(focusedElement, anchor: .top) }
                }
            }
            .onTitleChange(of: model.featureForm) { newTitle in
                title = newTitle
            }
        }
#if os(iOS)
        .scrollDismissesKeyboard(.immediately)
#endif
        .environment(\.validationErrorVisibility, validationErrorVisibility)
        .environmentObject(model)
        .task {
            try? await model.utilityNetwork?.load()
            if let utilityElement = model.utilityNetwork?.makeElement(arcGISFeature: model.featureForm.feature) {
                // Grab Utility Network Associations for the element being edited
                if let associations = try? await model.utilityNetwork?.associations(for: utilityElement) {
                    var groups = [UtilityNetworkAssociationFormElementView.AssociationKindGroup]()
                    // Create a set of the unique association kinds present
                    let associationKinds = Array(Set(associations.map { $0.kind }))
                    for associationKind in associationKinds {
                        // Filter the associations by kind
                        let associationKindMembers = associations.filter { $0.kind == associationKind }
                        // Create a set of the unique network sources within the association kind group.
                        let networkSourceNames = Array(Set(associationKindMembers.map { $0.toElement.networkSource.name }))
                        var networkSourceGroups: [UtilityNetworkAssociationFormElementView.NetworkSourceGroup] = []
                        for networkSourceName in networkSourceNames {
                            // Filter the associations by kind
                            let networkSourceMembers = associationKindMembers.filter { $0.toElement.networkSource.name == networkSourceName }
                            var associations: [UtilityNetworkAssociationFormElementView.Association] = []
                            // For each association, create a Toolkit representation and add it to the group
                            for networkSourceMember in networkSourceMembers {
                                let associatedElement = networkSourceMember.toElement
<<<<<<< HEAD
                                if let arcGISFeature = try? await model.utilityNetwork?.features(for: [associatedElement]).first {
                                    let newAssociation = UtilityNetworkAssociationFormElementView.Association(
                                        description: nil,
                                        name: "\(associatedElement.assetGroup.name) - \(associatedElement.objectID)",
                                        selectionAction: {
                                            withAnimation {
                                                model.presentedForm = FeatureFormView(
                                                    featureForm: FeatureForm(feature: arcGISFeature),
                                                    utilityNetwork: model.utilityNetwork
                                                )
                                            }
                                        }
                                    )
                                    associations.append(newAssociation)
                                }
=======
                                let title: String
                                if let formDefinitionTitle = associatedElement.networkSource.featureTable.featureFormDefinition?.title {
                                    title = formDefinitionTitle
                                } else {
                                    title = "\(associatedElement.assetGroup.name) - \(associatedElement.objectID)"
                                }
                                let newAssociation = UtilityNetworkAssociationFormElementView.Association(
                                    description: nil,
                                    name: title
                                )
                                associations.append(newAssociation)
>>>>>>> 02f51aa9
                            }
                            let networkSourceGroup = UtilityNetworkAssociationFormElementView.NetworkSourceGroup(
                                associations: associations,
                                name: networkSourceName
                            )
                            networkSourceGroups.append(networkSourceGroup)
                        }
                        groups.append(
                            UtilityNetworkAssociationFormElementView.AssociationKindGroup(
                                networkSourceGroups: networkSourceGroups,
                                name: "\(associationKind)".capitalized
                            )
                        )
                    }
                    self.groups = groups
                }
            } else {
                print("Not a Utility Element")
            }
        }
    }
}

@available(visionOS, unavailable)
extension FeatureFormView {
    /// <#Description#>
    /// - Parameter ancestor: <#ancestor description#>
    /// - Returns: <#description#>
    func ancestorForm(_ ancestor: FeatureFormView) -> Self {
        var copy = self
        copy.ancestor = ancestor
        return copy
    }
    
    /// Makes UI for a form element.
    /// - Parameter element: The element to generate UI for.
    @ViewBuilder func makeElement(_ element: FormElement) -> some View {
        switch element {
        case let element as FieldFormElement:
            makeFieldElement(element)
        case let element as GroupFormElement:
            GroupView(element: element, viewCreator: { internalMakeElement($0) })
        case let element as TextFormElement:
            makeTextElement(element)
        default:
            EmptyView()
        }
    }
    
    /// Makes UI for a field form element or a text form element.
    /// - Parameter element: The element to generate UI for.
    @ViewBuilder func internalMakeElement(_ element: FormElement) -> some View {
        switch element {
        case let element as FieldFormElement:
            makeFieldElement(element)
        case let element as TextFormElement:
            makeTextElement(element)
        default:
            EmptyView()
        }
    }
    
    /// Makes UI for a field form element including a divider beneath it.
    /// - Parameter element: The element to generate UI for.
    @ViewBuilder func makeFieldElement(_ element: FieldFormElement) -> some View {
        if !(element.input is UnsupportedFormInput) {
            InputWrapper(element: element)
            Divider()
        }
    }
    
    /// Makes UI for a text form element including a divider beneath it.
    /// - Parameter element: The element to generate UI for.
    @ViewBuilder func makeTextElement(_ element: TextFormElement) -> some View {
        TextFormElementView(element: element)
        Divider()
    }
    
    /// The progress view to be shown while initial expression evaluation is running.
    ///
    /// This avoids flashing elements that may immediately be set hidden or have
    /// values change as a result of initial expression evaluation.
    var initialBody: some View {
        ProgressView()
            .task {
                await model.initialEvaluation()
                initialExpressionsAreEvaluating = false
            }
    }
}

// TODO: See if we can avoid these conformances. If not, verify they're correct and move to a better location.

extension UtilityNetworkSource: @retroactive Equatable {
    public static func == (lhs: UtilityNetworkSource, rhs: UtilityNetworkSource) -> Bool {
        lhs.id == rhs.id
        && lhs.name == rhs.name
    }
}

extension UtilityNetworkSource: @retroactive Hashable {
    public func hash(into hasher: inout Hasher) {
        hasher.combine(name)
        hasher.combine(id)
    }
}<|MERGE_RESOLUTION|>--- conflicted
+++ resolved
@@ -178,11 +178,16 @@
                             // For each association, create a Toolkit representation and add it to the group
                             for networkSourceMember in networkSourceMembers {
                                 let associatedElement = networkSourceMember.toElement
-<<<<<<< HEAD
                                 if let arcGISFeature = try? await model.utilityNetwork?.features(for: [associatedElement]).first {
+                                    let title: String
+                                    if let formDefinitionTitle = associatedElement.networkSource.featureTable.featureFormDefinition?.title {
+                                        title = formDefinitionTitle
+                                    } else {
+                                        title = "\(associatedElement.assetGroup.name) - \(associatedElement.objectID)"
+                                    }
                                     let newAssociation = UtilityNetworkAssociationFormElementView.Association(
                                         description: nil,
-                                        name: "\(associatedElement.assetGroup.name) - \(associatedElement.objectID)",
+                                        name: title,
                                         selectionAction: {
                                             withAnimation {
                                                 model.presentedForm = FeatureFormView(
@@ -194,19 +199,6 @@
                                     )
                                     associations.append(newAssociation)
                                 }
-=======
-                                let title: String
-                                if let formDefinitionTitle = associatedElement.networkSource.featureTable.featureFormDefinition?.title {
-                                    title = formDefinitionTitle
-                                } else {
-                                    title = "\(associatedElement.assetGroup.name) - \(associatedElement.objectID)"
-                                }
-                                let newAssociation = UtilityNetworkAssociationFormElementView.Association(
-                                    description: nil,
-                                    name: title
-                                )
-                                associations.append(newAssociation)
->>>>>>> 02f51aa9
                             }
                             let networkSourceGroup = UtilityNetworkAssociationFormElementView.NetworkSourceGroup(
                                 associations: associations,
