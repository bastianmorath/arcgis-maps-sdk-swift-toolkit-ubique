// Copyright 2023 Esri
//
// Licensed under the Apache License, Version 2.0 (the "License");
// you may not use this file except in compliance with the License.
// You may obtain a copy of the License at
//
//   https://www.apache.org/licenses/LICENSE-2.0
//
// Unless required by applicable law or agreed to in writing, software
// distributed under the License is distributed on an "AS IS" BASIS,
// WITHOUT WARRANTIES OR CONDITIONS OF ANY KIND, either express or implied.
// See the License for the specific language governing permissions and
// limitations under the License.

import ArcGIS
import SwiftUI

/// The `FeatureFormView` component enables users to edit field values of a feature using
/// pre-configured forms, either from the Web Map Viewer or the Fields Maps Designer.
///
/// ![An image of the FeatureFormView component](FeatureFormView)
///
/// Forms are currently only supported in maps. The form definition is stored
/// in the web map itself and contains a title, description, and a list of "form elements".
///
/// `FeatureFormView` supports the display of form elements created by
/// the Map Viewer or Field Maps Designer, including:
///
/// - Attachments Element - used to display and edit attachments.
/// - Field Element - used to edit a single field of a feature with a specific "input type".
/// - Group Element - used to group elements together. Group Elements
/// can be expanded, to show all enclosed elements, or collapsed, hiding
/// the elements it contains.
/// - Text Element - used to display read-only plain or Markdown-formatted text.
/// - Utility Associations Element - used to edit associations in utility networks.
///
/// A Field Element has a single input type object. The following are the supported input types:
///
/// - Barcode - machine readable data
/// - Combo Box - long list of values in a coded value domain
/// - Date/Time - date/time picker
/// - Radio Buttons - short list of values in a coded value domain
/// - Switch - two mutually exclusive values
/// - Text Area - multi-line text area
/// - Text Box - single-line text box
///
/// **Features**
///
/// - Display a form editing view for a feature based on the feature form definition defined in a web map and obtained from either an `ArcGISFeature`, `ArcGISFeatureTable`, `FeatureLayer` or `SubtypeSublayer`.
/// - Uses native SwiftUI controls for editing, such as `TextEditor`, `TextField`, and `DatePicker` for consistent platform styling.
/// - Supports elements containing Arcade expression and automatically evaluates expressions for element visibility, editability, values, and "required" state.
/// - Add, delete, or rename feature attachments.
/// - Fully supports dark mode, as do all Toolkit components.
///
/// **Behavior**
///
/// As of 200.8, FeatureFormView uses a NavigationStack internally to support browsing utility network
/// associations. As a result, a FeatureFormView requires a navigation context isolated from any app-level
/// navigation. Basic apps without navigation can continue to place a FeatureFormView where desired.
/// More complex apps using NavigationStack or NavigationSplitView will need to relocate the FeatureFormView
/// outside of that navigation context. If the FeatureFormView can be presented modally (no background
/// interaction with the map is needed), consider using a Sheet. If a non-modal presentation is needed,
/// consider placing the FeatureFormView in a Floating Panel or Inspector, on the app-level navigation container.
/// On supported platforms, WindowGroups are another alternative to consider as a FeatureFormView container.
///
/// To see it in action, try out the [Examples](https://github.com/Esri/arcgis-maps-sdk-swift-toolkit/tree/main/Examples/Examples)
/// and refer to [FeatureFormExampleView.swift](https://github.com/Esri/arcgis-maps-sdk-swift-toolkit/blob/main/Examples/Examples/FeatureFormExampleView.swift)
/// in the project. To learn more about using the `FeatureFormView` see the <doc:FeatureFormViewTutorial>.
///
/// - Note: In order to capture video and photos as form attachments, your application will need
/// `NSCameraUsageDescription` and, `NSMicrophoneUsageDescription` entries in the
/// `Info.plist` file.
///
/// - Since: 200.4
public struct FeatureFormView: View {
    /// The feature form currently visible in the navigation layer.
    private let presentedForm: Binding<FeatureForm?>
    
    /// The root feature form.
    private let rootFeatureForm: FeatureForm?
    
    /// The visibility of the close button.
    var closeButtonVisibility: Visibility = .automatic
    
    /// The visibility of the "save" and "discard" buttons.
    var editingButtonsVisibility: Visibility = .automatic
    
    /// The closure to perform when a ``EditingEvent`` occurs.
    var onFormEditingEventAction: ((EditingEvent) -> Void)?
    
    /// The developer configurable validation error visibility.
    var validationErrorVisibilityExternal = ValidationErrorVisibility.automatic
    
    /// Continuation information for the alert.
    @State private var alertContinuation: (willNavigate: Bool, action: () -> Void)?
    
    /// An error thrown from finish editing.
    @State private var finishEditingError: (any Error)?
    
    /// The navigation path used by the navigation stack in the root feature form view.
    @State private var navigationPath = NavigationPath()
    
    /// The internally managed validation error visibility.
    @State private var validationErrorVisibilityInternal = ValidationErrorVisibility.automatic
    
    /// Initializes a form view.
    /// - Parameters:
    ///   - featureForm: The feature form defining the editing experience.
    /// - Since: 200.8
    public init(featureForm: Binding<FeatureForm?>) {
        self.rootFeatureForm = featureForm.wrappedValue
        self.presentedForm = featureForm
    }
    
    public var body: some View {
        if let rootFeatureForm {
            NavigationStack(path: $navigationPath) {
                InternalFeatureFormView(featureForm: rootFeatureForm)
                    .navigationDestination(for: NavigationPathItem.self) { itemType in
                        switch itemType {
                        case let .form(form):
                            InternalFeatureFormView(featureForm: form)
                        case let .utilityAssociationFilterResultView(result, internalFeatureFormViewModel):
                            UtilityAssociationsFilterResultView(
                                internalFeatureFormViewModel: internalFeatureFormViewModel,
                                utilityAssociationsFilterResult: result
                            )
                            .featureFormToolbar(internalFeatureFormViewModel.featureForm)
                            .navigationBarTitleDisplayMode(.inline)
                            .navigationTitle(result.filter.title, subtitle: internalFeatureFormViewModel.title)
                            .onAppear {
                                formChangedAction(internalFeatureFormViewModel.featureForm)
                            }
                        case let .utilityAssociationGroupResultView(result, internalFeatureFormViewModel):
                            UtilityAssociationGroupResultView(
                                internalFeatureFormViewModel: internalFeatureFormViewModel,
                                utilityAssociationGroupResult: result
                            )
                            .featureFormToolbar(internalFeatureFormViewModel.featureForm)
                            .navigationBarTitleDisplayMode(.inline)
                            .navigationTitle(result.name, subtitle: internalFeatureFormViewModel.title)
                            .onAppear {
                                formChangedAction(internalFeatureFormViewModel.featureForm)
                            }
                        }
                    }
            }
            // Alert for abandoning unsaved edits
            .alert(
                (presentedForm.wrappedValue?.validationErrors.isEmpty ?? true) ? discardEditsQuestion : validationErrors,
                isPresented: alertForUnsavedEditsIsPresented,
                actions: {
                    if let presentedForm = presentedForm.wrappedValue, let (willNavigate, continuation) = alertContinuation {
                        Button(role: .destructive) {
                            presentedForm.discardEdits()
                            onFormEditingEventAction?(.discardedEdits(willNavigate: willNavigate))
                            validationErrorVisibilityInternal = .automatic
                            continuation()
                        } label: {
                            discardEdits
                        }
                        .onAppear {
                            if !presentedForm.validationErrors.isEmpty {
                                validationErrorVisibilityInternal = .visible
                            }
                        }
                        if (presentedForm.validationErrors.isEmpty) {
                            Button {
                                Task {
                                    do {
                                        try await presentedForm.finishEditing()
                                        onFormEditingEventAction?(.savedEdits(willNavigate: willNavigate))
                                        continuation()
                                    } catch {
                                        finishEditingError = error
                                    }
                                }
                            } label: {
                                saveEdits
                            }
                        }
                        Button(role: .cancel) {
                            alertForUnsavedEditsIsPresented.wrappedValue = false
                        } label: {
                            continueEditing
                        }
                    }
                },
                message: {
                    if let validationErrors = presentedForm.wrappedValue?.validationErrors,
                       !validationErrors.isEmpty {
                        Text(
                            "You have ^[\(validationErrors.count) error](inflect: true) that must be fixed before saving.",
                            bundle: .toolkitModule,
                            comment:
                                """
                                A message explaining that the indicated number
                                of validation errors must be resolved before
                                saving the feature form.
                                """
                        )
                    } else {
                        Text(
                            "Updates to the form will be lost.",
                            bundle: .toolkitModule,
                            comment:
                                """
                                A message explaining that unsaved edits will be
                                lost if the user continues to dismiss the form
                                without saving.
                                """
                        )
                    }
                }
            )
            // Alert for finish editing errors
            .alert(
                Text(
                    "The form wasn't submitted",
                    bundle: .toolkitModule,
                    comment: "The title shown when the feature form failed to save."
                ),
                isPresented: alertForFinishEditingErrorsIsPresented,
                actions: { },
                message: {
                    if let finishEditingError {
                        Text(
                            """
                            Finish editing failed.
                            \(String(describing: finishEditingError))
                            """,
                            bundle: .toolkitModule,
                            comment:
                                """
                                The message shown when a form could not be 
                                submitted with additional details.
                                """
                        )
                    } else {
                        Text(
                            "Finish editing failed.",
                            bundle: .toolkitModule,
                            comment: "The message shown when a form could not be submitted."
                        )
                    }
                }
            )
            .environment(\.closeButtonVisibility, closeButtonVisibility)
            .environment(\.editingButtonVisibility, editingButtonsVisibility)
            .environment(\.finishEditingError, $finishEditingError)
            .environment(\.formChangedAction, formChangedAction)
            .environment(\.navigationPath, $navigationPath)
            .environment(\.onFormEditingEventAction, onFormEditingEventAction)
            .environment(\.presentedForm, presentedForm)
            .environment(\.setAlertContinuation, setAlertContinuation)
            .environment(\.validationErrorVisibilityExternal, validationErrorVisibilityExternal)
            .environment(\.validationErrorVisibilityInternal, $validationErrorVisibilityInternal)
        }
    }
}

public extension FeatureFormView {
    /// Represents events that occur during the form editing lifecycle.
    /// These events notify you when the user has either saved or discarded their edits.
    /// - Since: 200.8
    enum EditingEvent {
        /// Indicates that the user has discarded their edits.
        /// - Parameter willNavigate: A Boolean value indicating whether the view will navigate after discarding.
        case discardedEdits(willNavigate: Bool)
        /// Indicates that the user has saved their edits.
        /// - Parameter willNavigate: A Boolean value indicating whether the view will navigate after saving.
        case savedEdits(willNavigate: Bool)
    }
    
    /// Sets the visibility of the close button on the form.
    /// - Parameter visibility: The visibility of the close button.
    /// - Since: 200.8
    func closeButton(_ visibility: Visibility) -> Self {
        var copy = self
        copy.closeButtonVisibility = visibility
        return copy
    }
    
    /// Sets the visibility of the save and discard buttons on the form.
    /// - Parameter visibility: The visibility of the save and discard buttons.
    /// - Since: 200.8
    func editingButtons(_ visibility: Visibility) -> Self {
        var copy = self
        copy.editingButtonsVisibility = visibility
        return copy
    }
    
    /// Sets a closure to perform when a form editing event occurs.
    /// - Parameter action: The closure to perform when the form editing event occurs.
    /// - Since: 200.8
    func onFormEditingEvent(perform action: @escaping (EditingEvent) -> Void) -> Self {
        var copy = self
        copy.onFormEditingEventAction = action
        return copy
    }
}

extension FeatureFormView {
    /// A Boolean value indicating whether the finish editing error alert is presented.
    var alertForFinishEditingErrorsIsPresented: Binding<Bool> {
        Binding {
            finishEditingError != nil
        } set: { newIsPresented in
            if !newIsPresented {
                finishEditingError = nil
            }
        }
    }
    
    /// A Boolean value indicating whether the unsaved edits alert is presented.
    var alertForUnsavedEditsIsPresented: Binding<Bool> {
        Binding {
            alertContinuation != nil
        } set: { newIsPresented in
            if !newIsPresented {
                alertContinuation = nil
            }
        }
    }
    
    /// The closure to perform when the presented feature form changes.
    ///
    /// - Note: This action has the potential to be called under four scenarios. Whenever an
    /// ``InternalFeatureFormView`` appears (which can happen during forward
    /// or reverse navigation) and whenever a ``UtilityAssociationGroupResultView`` appears
    /// (which can also happen during forward or reverse navigation). Because those two views (and the
    /// intermediate ``UtilityAssociationsFilterResultView`` are all considered to be apart of
    /// the same ``FeatureForm`` make sure not to over-emit form handling events.
    var formChangedAction: (FeatureForm) -> Void {
        { featureForm in
            if let presentedForm = presentedForm.wrappedValue {
                if featureForm.feature.globalID != presentedForm.feature.globalID {
                    self.presentedForm.wrappedValue = featureForm
                    validationErrorVisibilityInternal = .automatic
                }
            }
        }
    }
    
    /// A closure used to set the alert continuation.
    var setAlertContinuation: (Bool, @escaping () -> Void) -> Void {
        { willNavigate, continuation in
            alertContinuation = (willNavigate: willNavigate, action: continuation)
        }
    }
<<<<<<< HEAD
=======
    
    // MARK: Localized text
    
    var continueEditing: Text {
        .init(
            "Continue Editing",
            bundle: .toolkitModule,
            comment: "A label for a button to continue editing the feature form."
        )
    }
    
    var discardEdits: Text {
        .init(
            "Discard Edits",
            bundle: .toolkitModule,
            comment: "A label for a button to discard unsaved edits."
        )
    }
    
    var discardEditsQuestion: Text {
        .init(
            "Discard Edits?",
            bundle: .toolkitModule,
            comment: "A question asking if the user would like to discard their unsaved edits."
        )
    }
    
    var saveEdits: Text {
        .init(
            "Save Edits",
            bundle: .toolkitModule,
            comment: "A label for a button to save edits."
        )
    }
    
    var validationErrors: Text {
        .init(
            "Validation Errors",
            bundle: .toolkitModule,
            comment: "A label indicating the feature form has validation errors."
        )
    }
}

extension EnvironmentValues {
    /// The environment value to access the closure to call when the presented feature form changes.
    @Entry var formChangedAction: ((FeatureForm) -> Void)?
    
    /// The environment value to set the continuation to use when the user responds to the alert.
    @Entry var setAlertContinuation: ((Bool, @escaping () -> Void) -> Void)?
    
    /// The developer configurable validation error visibility.
    @Entry var validationErrorVisibilityExternal: FeatureFormView.ValidationErrorVisibility = .automatic
    
    /// The internally managed validation error visibility.
    @Entry var validationErrorVisibilityInternal: FeatureFormView.ValidationErrorVisibility = .automatic
>>>>>>> 63fdacde
}<|MERGE_RESOLUTION|>--- conflicted
+++ resolved
@@ -348,8 +348,6 @@
             alertContinuation = (willNavigate: willNavigate, action: continuation)
         }
     }
-<<<<<<< HEAD
-=======
     
     // MARK: Localized text
     
@@ -392,19 +390,4 @@
             comment: "A label indicating the feature form has validation errors."
         )
     }
-}
-
-extension EnvironmentValues {
-    /// The environment value to access the closure to call when the presented feature form changes.
-    @Entry var formChangedAction: ((FeatureForm) -> Void)?
-    
-    /// The environment value to set the continuation to use when the user responds to the alert.
-    @Entry var setAlertContinuation: ((Bool, @escaping () -> Void) -> Void)?
-    
-    /// The developer configurable validation error visibility.
-    @Entry var validationErrorVisibilityExternal: FeatureFormView.ValidationErrorVisibility = .automatic
-    
-    /// The internally managed validation error visibility.
-    @Entry var validationErrorVisibilityInternal: FeatureFormView.ValidationErrorVisibility = .automatic
->>>>>>> 63fdacde
 }