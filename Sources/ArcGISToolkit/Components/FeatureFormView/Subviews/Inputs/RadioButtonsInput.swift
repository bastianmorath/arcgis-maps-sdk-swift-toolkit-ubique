// Copyright 2023 Esri
//
// Licensed under the Apache License, Version 2.0 (the "License");
// you may not use this file except in compliance with the License.
// You may obtain a copy of the License at
//
//   https://www.apache.org/licenses/LICENSE-2.0
//
// Unless required by applicable law or agreed to in writing, software
// distributed under the License is distributed on an "AS IS" BASIS,
// WITHOUT WARRANTIES OR CONDITIONS OF ANY KIND, either express or implied.
// See the License for the specific language governing permissions and
// limitations under the License.

import ArcGIS
import SwiftUI

/// A view for numerical value input.
///
/// This is the preferable input type for short lists of coded value domains.
struct RadioButtonsInput: View {
    /// The view model for the form.
    @Environment(InternalFeatureFormViewModel.self) private var internalFeatureFormViewModel
    
    /// A Boolean value indicating whether a ``ComboBoxInput`` should be used instead.
    /// This will be `true` if the current value doesn't exist as an option in the domain
    @State private var fallbackToComboBox = false
    
    /// The selected option.
    @State private var selectedValue: CodedValue?
    
    /// The element's current value.
    @State private var value: Any?
    
    /// The element the input belongs to.
    private let element: FieldFormElement
    
    /// The input configuration of the field.
    private let input: RadioButtonsFormInput
    
    /// Creates a view for a date (and time if applicable) input.
    /// - Parameters:
    ///   - element: The field's parent element.
    init(element: FieldFormElement) {
        precondition(
            element.input is RadioButtonsFormInput,
            "\(Self.self).\(#function) element's input must be \(RadioButtonsFormInput.self)."
        )
        self.element = element
        self.input = element.input as! RadioButtonsFormInput
    }
    
    var body: some View {
        if fallbackToComboBox {
            ComboBoxInput(
                element: element,
                noValueLabel: input.noValueLabel,
                noValueOption: input.noValueOption
            )
        } else {
            VStack(alignment: .leading, spacing: .zero) {
                if input.noValueOption == .show {
                    makeRadioButtonRow(
                        placeholderValue,
                        selectedValue == nil,
                        !element.codedValues.isEmpty,
                        useNoValueStyle: true
                    ) {
                        selectedValue = nil
                    }
                }
                ForEach(element.codedValues, id: \.self) { codedValue in
                    makeRadioButtonRow(
                        codedValue.name,
                        codedValue == selectedValue,
                        codedValue != element.codedValues.last
                    ) {
                        selectedValue = codedValue
                    }
                }
            }
            .background(
                RoundedRectangle(cornerRadius: 10)
                    .fill(Color(uiColor: .tertiarySystemFill))
            )
            .frame(maxWidth: .infinity, alignment: .leading)
            .onAppear {
                if let selectedValue = element.codedValues.first(where: {
                    $0.name == element.formattedValue
                }) {
                    self.selectedValue = selectedValue
                } else {
                    fallbackToComboBox =
                    (input.noValueOption == .show && element.formattedValue != input.noValueLabel)
                    || (input.noValueOption == .hide && !element.formattedValue.isEmpty)
                }
            }
            .onChange(of: selectedValue) {
<<<<<<< HEAD
                model.updateValueAndEvaluateExpressions(element, selectedValue)
=======
                element.updateValue(selectedValue?.code)
                internalFeatureFormViewModel.evaluateExpressions()
>>>>>>> f21420e2
            }
            .onValueChange(of: element) { newValue, newFormattedValue in
                value = newValue
                selectedValue = element.codedValues.first { $0.name == newFormattedValue }
            }
        }
    }
}

extension RadioButtonsInput {
    /// The placeholder value to display.
    var placeholderValue: String {
        if input.noValueOption == .show && !input.noValueLabel.isEmpty {
            return input.noValueLabel
        } else {
            return .noValue
        }
    }
    
    /// Makes a radio button row.
    /// - Parameters:
    ///   - label: The label for the radio button.
    ///   - selected: A Boolean value indicating whether the button is selected.
    ///   - addDivider: A Boolean value indicating whether a divider should be included under the row.
    ///   - useNoValueStyle: A Boolean value indicating whether the button represents a no value option.
    ///   - action: The action to perform when the user triggers the button.
    @ViewBuilder func makeRadioButtonRow(
        _ label: String,
        _ selected: Bool,
        _ addDivider: Bool,
        useNoValueStyle: Bool = false,
        _ action: @escaping () -> Void
    ) -> some View {
        Button {
            internalFeatureFormViewModel.focusedElement = element
            action()
        } label: {
            HStack {
                if useNoValueStyle {
                    Text(label)
                        .italic()
                        .foregroundStyle(.secondary)
                } else {
                    Text(label)
                }
                Spacer()
                if selected {
                    Image(systemName: "checkmark")
                        .accessibilityIdentifier("\(element.label) \(label) Checkmark")
#if !os(visionOS)
                        .foregroundStyle(Color.accentColor)
#endif
                }
            }
            .padding(10)
            .contentShape(.rect(cornerRadius: 10))
            .hoverEffect()
        }
        .accessibilityIdentifier("\(element.label) \(label) Radio Button")
        .buttonStyle(.plain)
        .foregroundStyle(.primary)
        if addDivider {
            Divider()
                .padding(.leading, 10)
        }
    }
}<|MERGE_RESOLUTION|>--- conflicted
+++ resolved
@@ -96,12 +96,7 @@
                 }
             }
             .onChange(of: selectedValue) {
-<<<<<<< HEAD
                 model.updateValueAndEvaluateExpressions(element, selectedValue)
-=======
-                element.updateValue(selectedValue?.code)
-                internalFeatureFormViewModel.evaluateExpressions()
->>>>>>> f21420e2
             }
             .onValueChange(of: element) { newValue, newFormattedValue in
                 value = newValue
