--- conflicted
+++ resolved
@@ -58,10 +58,6 @@
             .onChange(of: date) {
                 model.updateValueAndEvaluateExpressions(element, date)
                 formattedValue = element.formattedValue
-<<<<<<< HEAD
-=======
-                internalFeatureFormViewModel.evaluateExpressions()
->>>>>>> f21420e2
             }
             .onValueChange(of: element) { newValue, newFormattedValue in
                 if newFormattedValue.isEmpty {
