--- conflicted
+++ resolved
@@ -107,11 +107,23 @@
         var association: Association
         
         var body: some View {
-<<<<<<< HEAD
             Button {
                 association.selectionAction()
             } label: {
                 HStack {
+                    
+                    if let connection = association.connectionPoint {
+                        let image: String = switch connection {
+                        case .left:
+                            "connection-end-left"
+                        case .middle:
+                            "connection-middle"
+                        case .right:
+                            "connection-end-right"
+                        }
+                        Image(image, bundle: .toolkitModule)
+                    }
+                    
                     VStack(alignment: .leading) {
                         Text(association.name)
                             .lineLimit(1)
@@ -119,27 +131,6 @@
                             Text(description)
                                 .font(.caption2)
                         }
-=======
-            HStack {
-                if let connection = association.connectionPoint {
-                    let image: String = switch connection {
-                    case .left:
-                        "connection-end-left"
-                    case .middle:
-                        "connection-middle"
-                    case .right:
-                        "connection-end-right"
-                    }
-                    Image(image, bundle: .toolkitModule)
-                }
-                
-                VStack(alignment: .leading) {
-                    Text(association.name)
-                        .lineLimit(1)
-                    if let description = association.description {
-                        Text(description)
-                            .font(.caption2)
->>>>>>> 60aaea47
                     }
                     Spacer()
                     Group {
