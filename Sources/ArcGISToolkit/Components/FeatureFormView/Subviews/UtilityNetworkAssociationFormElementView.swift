--- conflicted
+++ resolved
@@ -59,11 +59,7 @@
         let id = UUID()
         
         /// <#Description#>
-        let imageGenerationAction: (() async -> UIImage?)?
-        
-        /// <#Description#>
         let name: String
-<<<<<<< HEAD
         
         /// <#Description#>
         let selectionAction: (() async -> Void)
@@ -81,14 +77,11 @@
             self.imageGenerationAction = imageGenerationAction
             self.selectionAction = selectionAction
         }
-=======
->>>>>>> 8f44944f
     }
     
     struct AssociationView: View {
         var association: Association
         
-<<<<<<< HEAD
         @State private var selectionTask: Task<Void, Never>?
         
         @State private var fallbackIcon: UIImage?
@@ -101,21 +94,6 @@
                 }
             } label: {
                 HStack {
-                    if let image = association.icon {
-                        Image(uiImage: image)
-                    } else if let fallbackIcon {
-                        Image(uiImage: fallbackIcon)
-=======
-        var body: some View {
-            HStack {
-                VStack(alignment: .leading) {
-                    Text(association.name)
-                        .lineLimit(1)
-                    if let description = association.description {
-                        Text(description)
-                            .font(.caption2)
->>>>>>> 8f44944f
-                    }
                     VStack(alignment: .leading) {
                         Text(association.name)
                             .lineLimit(1)
