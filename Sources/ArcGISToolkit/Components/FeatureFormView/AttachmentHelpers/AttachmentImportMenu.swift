--- conflicted
+++ resolved
@@ -41,13 +41,6 @@
     /// A Boolean value indicating whether the attachment photo picker is presented.
     @State private var photoPickerIsPresented = false
     
-<<<<<<< HEAD
-    /// The new image attachment data retrieved from the photos picker.
-    @State private var newAttachmentImportData: AttachmentImportData?
-    
-    /// The new attachment retrieved from the device's camera.
-    @State private var capturedImage: UIImage?
-=======
     /// The action to perform when an attachment is added.
     let onAdd: ((FeatureAttachment) async throws -> Void)?
     
@@ -61,7 +54,6 @@
             }
         }
     }
->>>>>>> a964ab87
     
     private func takePhotoOrVideoButton() -> Button<some View> {
        Button {
