--- conflicted
+++ resolved
@@ -145,14 +145,7 @@
             preplannedMapAreaID: preplannedMapAreaID
         )
         guard FileManager.default.fileExists(atPath: fileURL.path()) else { return nil }
-<<<<<<< HEAD
-        // Make sure the directory is not empty because the directory will exist as soon as the
-        // job starts, so if the job fails, it will look like the mmpk was downloaded.
-        guard !FileManager.default.isDirectoryEmpty(atPath: fileURL) else { return nil }
         return MobileMapPackage(fileURL: fileURL)
-=======
-        return MobileMapPackage.init(fileURL: fileURL)
->>>>>>> 1fbc542e
     }
     
     /// Downloads the preplanned map area.
