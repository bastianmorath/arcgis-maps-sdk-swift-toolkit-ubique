--- conflicted
+++ resolved
@@ -35,7 +35,6 @@
     /// The visible area of the map.
     @State private var visibleArea: Envelope?
     
-<<<<<<< HEAD
     /// The selected map area.
     @State private var selectedRect: CGRect = .zero
     
@@ -45,36 +44,6 @@
     /// A Boolean value indicating that the map is ready.
     @State private var mapIsReady = false
     
-    /// The action to dismiss the view.
-    @Environment(\.dismiss) private var dismiss
-    
-    var body: some View {
-        NavigationStack {
-            MapViewReader { mapViewProxy in
-                VStack {
-                    VStack(spacing: 0) {
-                        Divider()
-                        Text("Pan and zoom to define the area")
-                            .font(.footnote)
-                            .foregroundStyle(.secondary)
-                            .padding(8)
-                            .frame(maxWidth: .infinity)
-                        Divider()
-                        mapView
-                            .overlay {
-                                if mapIsReady {
-                                    // Don't add the selector view until the map is ready.
-                                    OnDemandMapAreaSelectorView(selectedMapRect: $selectedRect)
-                                }
-                            }
-                            .onChange(of: selectedRect) { _ in
-                                selectedExtent = mapViewProxy.envelope(fromViewRect: selectedRect)
-                            }
-                    }
-                }
-                .safeAreaInset(edge: .bottom) {
-                    bottomPane(mapView: mapViewProxy)
-=======
     /// The action to dismiss the view.
     @Environment(\.dismiss) private var dismiss
     
@@ -106,7 +75,6 @@
                     failedToLoadView
                 case nil:
                     ProgressView()
->>>>>>> 7fc76bb6
                 }
             }
             .toolbar {
@@ -141,6 +109,15 @@
                         .frame(maxWidth: .infinity)
                     Divider()
                     mapView
+                        .overlay {
+                            if mapIsReady {
+                                // Don't add the selector view until the map is ready.
+                                OnDemandMapAreaSelectorView(selectedMapRect: $selectedRect)
+                            }
+                        }
+                        .onChange(of: selectedRect) { _ in
+                            selectedExtent = mapViewProxy.envelope(fromViewRect: selectedRect)
+                        }
                 }
             }
             .safeAreaInset(edge: .bottom) {
