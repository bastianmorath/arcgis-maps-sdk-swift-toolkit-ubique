--- conflicted
+++ resolved
@@ -32,23 +32,15 @@
     var jobs: [any JobProtocol] { jobManager.jobs }
     
     private init() {
-<<<<<<< HEAD
         Logger.offlineManager.debug("Initializing OfflineManager")
         
-        // Observe each job's status
-=======
         // Observe each job's status.
->>>>>>> 95f968d2
         for job in jobManager.jobs {
             observeJob(job)
         }
         
-<<<<<<< HEAD
-        // Resume all paused jobs
+        // Resume all paused jobs.
         Logger.offlineManager.debug("Resuming all paused jobs")
-=======
-        // Resume all paused jobs.
->>>>>>> 95f968d2
         jobManager.resumeAllPausedJobs()
     }
     
@@ -103,13 +95,9 @@
         
         // Support app-relaunch after background downloads.
         return self.backgroundTask(.urlSession(ArcGISEnvironment.defaultBackgroundURLSessionIdentifier)) {
-<<<<<<< HEAD
             Logger.offlineManager.debug("Executing OfflineManager backgroundTask")
             
-            // Allow the `ArcGISURLSession` to handle it's background task events.
-=======
             // Allow the `ArcGISURLSession` to handle its background task events.
->>>>>>> 95f968d2
             await ArcGISEnvironment.backgroundURLSession.handleEventsForBackgroundTask()
             
             // When the app is re-launched from a background url session, resume any paused jobs,
