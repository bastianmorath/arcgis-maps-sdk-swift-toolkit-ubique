// Copyright 2024 Esri
//
// Licensed under the Apache License, Version 2.0 (the "License");
// you may not use this file except in compliance with the License.
// You may obtain a copy of the License at
//
//   https://www.apache.org/licenses/LICENSE-2.0
//
// Unless required by applicable law or agreed to in writing, software
// distributed under the License is distributed on an "AS IS" BASIS,
// WITHOUT WARRANTIES OR CONDITIONS OF ANY KIND, either express or implied.
// See the License for the specific language governing permissions and
// limitations under the License.

import ArcGIS
import Foundation

/// The model class that represents information for an offline map.
@MainActor
class OfflineMapViewModel: ObservableObject {
    /// The mode that we are displaying models in.
    enum Mode {
        case undetermined
        case preplanned
        case onDemand
    }
    
    /// The portal item ID of the web map.
    private let portalItemID: Item.ID
    
    /// The offline map task.
    private let offlineMapTask: OfflineMapTask
    
    /// The preplanned map information.
    @Published private(set) var preplannedMapModels: Result<[PreplannedMapModel], Error> = .success([])
    
    /// A Boolean value indicating if only offline models are being shown.
    @Published private(set) var isShowingOnlyOfflineModels = false
    
    /// The on-demand map information.
    @Published private(set) var onDemandMapModels = [OnDemandMapModel]()
    
    /// The mode that we are displaying models in.
    @Published private(set) var mode: Mode = .undetermined
    
    @Published private(set) var isLoadingModels: Bool = false

    /// A Boolean value indicating whether the web map is offline disabled.
    @Published private(set) var mapIsOfflineDisabled: Bool = false
    
<<<<<<< HEAD
    /// A Boolean value indicating whether there are downloaded map areas for the web map.
    var hasDownloadedMapAreas: Bool? {
        guard case.success(let preplannedModels) = preplannedMapModels,
              let onDemandModels = onDemandMapModels else { return nil }
        
        return !preplannedModels.filter(\.status.isDownloaded).isEmpty || !onDemandModels.filter(\.status.isDownloaded).isEmpty
    }
    
=======
    /// The online map.
    private let onlineMap: Map
        
>>>>>>> 9438a03c
    /// Creates an offline map areas view model for a given web map.
    /// - Parameter onlineMap: The web map.
    /// - Precondition: `onlineMap.item?.id` is not `nil`.
    init(onlineMap: Map) {
        precondition(onlineMap.item?.id != nil)
        offlineMapTask = OfflineMapTask(onlineMap: onlineMap)
        self.onlineMap = onlineMap
        portalItemID = onlineMap.item!.id!
    }
    
    /// The function called when a downloaded preplanned map area is removed.
    func onRemoveDownloadOfPreplannedArea() {
        // Delete the saved map info if there are no more downloads for the
        // represented online map.
        guard let hasDownloadedMapAreas, !hasDownloadedMapAreas else { return }
        
        OfflineManager.shared.removeMapInfo(for: portalItemID)
    }
    
    var hasAnyPreplannedMapAreas: Bool {
        return switch preplannedMapModels {
        case .success(let success):
            !success.isEmpty
        case .failure:
            false
        }
    }
    
    /// Loads the preplanned and on-demand models.
    func loadModels() async {
        isLoadingModels = true
        defer { isLoadingModels = false }
        
        // Determine if offline is disabled for the map.
        try? await onlineMap.retryLoad()
        mapIsOfflineDisabled = onlineMap.loadStatus == .loaded && onlineMap.offlineSettings == nil
        guard !mapIsOfflineDisabled else { return }
        
        // Note: We don't reset the mode once it is determined.
        
        // First load preplanned map models.
        if mode == .undetermined || mode == .preplanned {
            await loadPreplannedMapModels()
            if mode == .undetermined, hasAnyPreplannedMapAreas {
                // If there are any preplanned map areas at all
                // and the mode is undetermined, then set mode to preplanned.
                mode = .preplanned
            }
        }
                
        // Load on-demand map models if mode is on-demand or still
        // undetermined.
        if mode == .undetermined || mode == .onDemand {
            await loadOnDemandMapModels()
            // If there are any on-demand areas at all, and the mode is
            // undetermined, then set mode to on-demand.
            if mode == .undetermined, !onDemandMapModels.isEmpty {
                mode = .onDemand
            }
        }
    }
    
    private func loadPreplannedMapModels() async {
        let models = await PreplannedMapModel.loadPreplannedMapModels(
            offlineMapTask: offlineMapTask,
            portalItemID: portalItemID,
            onRemoveDownload: onRemoveDownloadOfPreplannedArea
        )
        preplannedMapModels = models.result
        isShowingOnlyOfflineModels = models.onlyOfflineModelsAreAvailable
    }
    
<<<<<<< HEAD
    /// The function called when a downloaded on demand map area is removed.
    /// - Parameter model: The on demand map model.
    func onRemoveDownloadOfOnDemandArea(for model: OnDemandMapModel) {
        onDemandMapModels?.removeAll(where: { $0 === model })
        // Delete the saved map info if there are no more downloads for the
        // represented online map.
        guard let hasDownloadedMapAreas, !hasDownloadedMapAreas else { return }
        
        OfflineManager.shared.removeMapInfo(for: portalItemID)
    }
    
    func loadOnDemandMapModels() async {
        onDemandMapModels = await OnDemandMapModel.loadOnDemandMapModels(portalItemID: portalItemID, onRemoveDownload: onRemoveDownloadOfOnDemandArea(for:))
=======
    private func loadOnDemandMapModels() async {
        onDemandMapModels = await OnDemandMapModel.loadOnDemandMapModels(portalItemID: portalItemID)
>>>>>>> 9438a03c
    }
    
    func addOnDemandMapArea(with configuration: OnDemandMapAreaConfiguration) {
        guard mode == .onDemand else { return }
        
        let model = OnDemandMapModel(
            offlineMapTask: offlineMapTask,
            configuration: configuration,
            portalItemID: portalItemID,
            onRemoveDownload: onRemoveDownloadOfOnDemandArea(for:)
        )
        onDemandMapModels.append(model)
        onDemandMapModels.sort(by: { $0.title < $1.title })
        
        Task {
            // Download map area.
            await model.downloadOnDemandMapArea()
        }
    }
    
    /// Returns the next title for the on-demand map area.
    func nextOnDemandAreaTitle() -> String {
        func title(forIndex index: Int) -> String {
            "Area \(index)"
        }
        
        var index = onDemandMapModels.count + 1
        while onDemandMapModels.contains(where: { $0.title == title(forIndex: index) }) {
            index += 1
        }
        return title(forIndex: index)
    }
}<|MERGE_RESOLUTION|>--- conflicted
+++ resolved
@@ -48,7 +48,9 @@
     /// A Boolean value indicating whether the web map is offline disabled.
     @Published private(set) var mapIsOfflineDisabled: Bool = false
     
-<<<<<<< HEAD
+    /// The online map.
+    private let onlineMap: Map
+
     /// A Boolean value indicating whether there are downloaded map areas for the web map.
     var hasDownloadedMapAreas: Bool? {
         guard case.success(let preplannedModels) = preplannedMapModels,
@@ -56,12 +58,7 @@
         
         return !preplannedModels.filter(\.status.isDownloaded).isEmpty || !onDemandModels.filter(\.status.isDownloaded).isEmpty
     }
-    
-=======
-    /// The online map.
-    private let onlineMap: Map
-        
->>>>>>> 9438a03c
+
     /// Creates an offline map areas view model for a given web map.
     /// - Parameter onlineMap: The web map.
     /// - Precondition: `onlineMap.item?.id` is not `nil`.
@@ -134,7 +131,6 @@
         isShowingOnlyOfflineModels = models.onlyOfflineModelsAreAvailable
     }
     
-<<<<<<< HEAD
     /// The function called when a downloaded on demand map area is removed.
     /// - Parameter model: The on demand map model.
     func onRemoveDownloadOfOnDemandArea(for model: OnDemandMapModel) {
@@ -148,10 +144,6 @@
     
     func loadOnDemandMapModels() async {
         onDemandMapModels = await OnDemandMapModel.loadOnDemandMapModels(portalItemID: portalItemID, onRemoveDownload: onRemoveDownloadOfOnDemandArea(for:))
-=======
-    private func loadOnDemandMapModels() async {
-        onDemandMapModels = await OnDemandMapModel.loadOnDemandMapModels(portalItemID: portalItemID)
->>>>>>> 9438a03c
     }
     
     func addOnDemandMapArea(with configuration: OnDemandMapAreaConfiguration) {
