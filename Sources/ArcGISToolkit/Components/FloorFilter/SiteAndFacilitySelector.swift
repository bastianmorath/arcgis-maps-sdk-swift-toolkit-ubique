// Copyright 2022 Esri.

// Licensed under the Apache License, Version 2.0 (the "License");
// you may not use this file except in compliance with the License.
// You may obtain a copy of the License at
// http://www.apache.org/licenses/LICENSE-2.0

// Unless required by applicable law or agreed to in writing, software
// distributed under the License is distributed on an "AS IS" BASIS,
// WITHOUT WARRANTIES OR CONDITIONS OF ANY KIND, either express or implied.
// See the License for the specific language governing permissions and
// limitations under the License.

import SwiftUI
import ArcGIS

/// A view which allows selection of sites and facilities represented in a `FloorManager`.
struct SiteAndFacilitySelector: View {
    /// Creates a `SiteAndFacilitySelector`.
    /// - Parameter isHidden: A binding used to dismiss the site selector.
    init(isHidden: Binding<Bool>) {
        self.isHidden = isHidden
    }
    
    /// The view model used by the `SiteAndFacilitySelector`.
    @EnvironmentObject var viewModel: FloorFilterViewModel
    
    /// Allows the user to toggle the visibility of the site and facility selector.
    private var isHidden: Binding<Bool>
    
    var body: some View {
        SitesList(isHidden: isHidden)
    }
    
    /// A view displaying the sites contained in a `FloorManager`.
    struct SitesList: View {
        /// The view model used by this selector.
        @EnvironmentObject var viewModel: FloorFilterViewModel
        
        /// Indicates whether the view model should be notified of the selection update.
        @State private var shouldUpdateViewModel = true
        
        /// Indicates that the keyboard is animating and some views may require reload.
        @State private var isKeyboardAnimating = false
        
        /// A site name filter phrase entered by the user.
        @State private var query: String = ""
        
        /// A local record of the site selected in the view model.
        ///
        /// As the view model's selection will change to `.facility(FloorFacility)` and
        /// `.level(FloorLevel)` over time, this is needed to keep track of the site at the top of the
        /// hierarchy to keep the site selection persistent in the navigation view.
        @State private var selectedSite: FloorSite?
        
        /// Allows the user to toggle the visibility of the site and facility selector.
        var isHidden: Binding<Bool>
        
        /// A subset of `sites` with names containing `searchPhrase` or all `sites` if
        /// `searchPhrase` is empty.
        var matchingSites: [FloorSite] {
<<<<<<< HEAD
            if searchPhrase.isEmpty {
                return viewModel.sites
            }
            return viewModel.sites.filter {
                $0.name.lowercased().contains(searchPhrase.lowercased())
=======
            if query.isEmpty {
                return sites
            }
            return sites.filter {
                $0.name.lowercased().contains(query.lowercased())
>>>>>>> 33b80037
            }
        }
        
        var body: some View {
            siteListAndFilterView
                // Trigger a reload on keyboard frame changes for proper layout
                // across all devices.
                .opacity(isKeyboardAnimating ? 0.99 : 1.0)
                .navigationViewStyle(.stack)
                .onReceive(
                    NotificationCenter.default.publisher(
                        for: UIResponder.keyboardWillChangeFrameNotification
                    )
                ) { _ in
                    withAnimation {
                        isKeyboardAnimating = true
                    }
                }
                .onReceive(
                    NotificationCenter.default.publisher(
                        for: UIResponder.keyboardDidChangeFrameNotification
                    )
                ) { _ in
                    withAnimation {
                        isKeyboardAnimating = false
                    }
                }
        }
        
        /// A view containing a filter-via-name field, a list of the site names and an "All sites" button.
        var siteListAndFilterView: some View {
            NavigationView {
                VStack {
<<<<<<< HEAD
                    if matchingSites.isEmpty {
                        NoMatchesView()
                    } else if viewModel.sites.count == 1 {
                        FacilitiesList(
                            allSiteStyle: false,
                            facilities: viewModel.sites.first?.facilities ?? [],
=======
                    TextField("Filter sites", text: $query)
                        .keyboardType(.alphabet)
                        .disableAutocorrection(true)
                    if matchingSites.isEmpty {
                        NoMatchesView()
                    } else {
                        siteListView
                    }
                    NavigationLink("All Sites") {
                        FacilitiesList(
                            facilities: sites.flatMap(\.facilities),
                            presentationStyle: .allSites,
>>>>>>> 33b80037
                            isHidden: isHidden
                        )
                        .navigationBarBackButtonHidden(true)
                    } else {
                        siteListView
                    }
                    if viewModel.sites.count > 1 {
                        NavigationLink("All sites") {
                            FacilitiesList(
                                allSiteStyle: true,
                                facilities: viewModel.sites.flatMap({ $0.facilities }),
                                isHidden: isHidden
                            )
                        }
                        .buttonStyle(.bordered)
                    }
                }
                .searchable(
                    text: $searchPhrase,
                    placement: .navigationBarDrawer(displayMode: .always),
                    prompt: "Filter sites"
                )
                .keyboardType(.alphabet)
                .disableAutocorrection(true)
                .navigationTitle("Sites")
                .navigationBarTitleDisplayMode(.inline)
                .toolbar {
                    ToolbarItem(placement: .navigationBarTrailing) {
                        CloseButton { isHidden.wrappedValue.toggle() }
                    }
                }
            }
        }
        
        /// A view containing a list of the site names.
        ///
        /// If `AutomaticSelectionMode` mode is in use, items will automatically be
        /// selected/deselected.
        var siteListView: some View {
            List(matchingSites) { site in
                NavigationLink(
                    site.name,
                    tag: site,
                    selection: $selectedSite
                ) {
                    FacilitiesList(
                        allSiteStyle: false,
                        facilities: site.facilities,
                        isHidden: isHidden
                    )
                }
            }
            .listStyle(.plain)
            .onChange(of: viewModel.selection) { _ in
                // Setting the `updateViewModel` flag false allows
                // `selectedSite` to receive upstream updates from the view
                // model without republishing them back up to the view model.
                shouldUpdateViewModel = false
                selectedSite = viewModel.selectedSite
            }
            .onChange(of: selectedSite) { _ in  
                   if shouldUpdateViewModel, let site = selectedSite {
                       viewModel.setSite(site, zoomTo: true)
                   }
                   shouldUpdateViewModel = true
            }
        }
    }
    
    /// A view displaying the facilities contained in a `FloorManager`.
    struct FacilitiesList: View {
        /// The view model used by this selector.
        @EnvironmentObject var viewModel: FloorFilterViewModel
        
        /// A facility name filter phrase entered by the user.
        @State var query: String = ""
        
        /// When `true`, the facilites list will be display with all sites styling.
        let allSiteStyle: Bool
        
        /// `FloorFacility`s to be displayed by this view.
        let facilities: [FloorFacility]
        
        /// Allows the user to toggle the visibility of the site and facility selector.
        @Binding var isHidden: Bool
        
        /// A subset of `facilities` with names containing `searchPhrase` or all
        /// `facilities` if `searchPhrase` is empty.
        var matchingFacilities: [FloorFacility] {
            if query.isEmpty {
                return facilities
            }
            return facilities.filter {
<<<<<<< HEAD
                $0.name.lowercased().contains(searchPhrase.lowercased())
=======
                $0.name.lowercased().contains(query.lowercased())
>>>>>>> 33b80037
            }
        }
        
        var body: some View {
<<<<<<< HEAD
            Group {
=======
            if presentationStyle == .singleSite {
                facilityListAndFilterView
            } else {
                facilityListAndFilterView
                    // Only apply navigation modifiers if this is displayed
                    // within a navigation view
                    .navigationTitle(navigationTitle)
                    .navigationBarTitleDisplayMode(.inline)
                    .toolbar {
                        ToolbarItem(placement: .navigationBarTrailing) {
                            CloseButton { isHidden.toggle() }
                        }
                    }
            }
        }
        
        /// A view containing a label for the site name, a filter-via-name bar and a list of the facility names.
        var facilityListAndFilterView: some View {
            VStack {
                if presentationStyle == .singleSite {
                    HStack {
                        Text(navigationTitle)
                        Spacer()
                        CloseButton { isHidden.toggle() }
                    }
                }
                TextField("Filter facilities", text: $query)
                    .keyboardType(.alphabet)
                    .disableAutocorrection(true)
>>>>>>> 33b80037
                if matchingFacilities.isEmpty {
                    NoMatchesView()
                } else {
                    facilityListView
                }
            }
            .searchable(
                text: $searchPhrase,
                placement: .navigationBarDrawer(displayMode: .always),
                prompt: "Filter facilities"
            )
            .keyboardType(.alphabet)
            .disableAutocorrection(true)
            .navigationTitle(
                allSiteStyle ? "All Sites" : viewModel.selectedSite?.name ?? "Select a facility"
            )
            .navigationBarTitleDisplayMode(.inline)
            .toolbar {
                ToolbarItem(placement: .navigationBarTrailing) {
                    CloseButton { isHidden.toggle() }
                }
            }
        }
        
        /// Displays a list of facilities matching the filter criteria as determined by
        /// `matchingFacilities`.
        ///
        /// If a certain facility is indicated as selected by the view model, it will have a slighlty different
        /// appearance.
        ///
        /// If `AutomaticSelectionMode` mode is in use, this list will automatically scroll to the
        /// selected item.
        var facilityListView: some View {
            ScrollViewReader { proxy in
                List(matchingFacilities, id: \.id) { facility in
                    Button {
                        viewModel.setFacility(facility, zoomTo: true)
                        isHidden.toggle()
                    } label: {
<<<<<<< HEAD
                        VStack {
                            Text(facility.name)
                                .fontWeight(.regular)
                                .frame(
                                    maxWidth: .infinity,
                                    alignment: .leading
                                )
                            if allSiteStyle, let siteName = facility.site?.name {
                                Text(siteName)
                                    .fontWeight(.light)
=======
                        HStack {
                            Image(systemName: "circle")
                                .symbolVariant(facility.id == viewModel.selectedFacility?.id ? .fill : .none)
                            VStack {
                                Text(facility.name)
                                    .fontWeight(.regular)
>>>>>>> 33b80037
                                    .frame(
                                        maxWidth: .infinity,
                                        alignment: .leading
                                    )
<<<<<<< HEAD
=======
                                if presentationStyle == .allSites,
                                   let siteName = facility.site?.name {
                                    Text(siteName)
                                        .fontWeight(.ultraLight)
                                        .frame(
                                            maxWidth: .infinity,
                                            alignment: .leading
                                        )
                                }
>>>>>>> 33b80037
                            }
                        }
                    }
                    .selected(facility.id == viewModel.selectedFacility?.id)
                    .listRowSeparator(.hidden)
                }
                .listStyle(.plain)
                .onChange(of: viewModel.selection) { _ in
                    if let floorFacility = viewModel.selectedFacility {
                        withAnimation {
                            proxy.scrollTo(
                                floorFacility.id
                            )
                        }
                    }
                }
            }
        }
    }
}

/// Displays text "No matches found".
struct NoMatchesView: View {
    var body: some View {
        Text("No matches found")
            .frame(
                maxHeight: .infinity,
                alignment: .center
            )
    }
}

/// A custom button with an "X" enclosed within a circle to be used as a "close" button.
struct CloseButton: View {
    /// The button's action to be performed when tapped.
    var action: (() -> Void)
    
    var body: some View {
        Button {
            action()
        } label: {
            Image(systemName: "xmark.circle")
        }
    }
}<|MERGE_RESOLUTION|>--- conflicted
+++ resolved
@@ -59,19 +59,11 @@
         /// A subset of `sites` with names containing `searchPhrase` or all `sites` if
         /// `searchPhrase` is empty.
         var matchingSites: [FloorSite] {
-<<<<<<< HEAD
-            if searchPhrase.isEmpty {
+            if query.isEmpty {
                 return viewModel.sites
             }
             return viewModel.sites.filter {
-                $0.name.lowercased().contains(searchPhrase.lowercased())
-=======
-            if query.isEmpty {
-                return sites
-            }
-            return sites.filter {
                 $0.name.lowercased().contains(query.lowercased())
->>>>>>> 33b80037
             }
         }
         
@@ -105,27 +97,12 @@
         var siteListAndFilterView: some View {
             NavigationView {
                 VStack {
-<<<<<<< HEAD
                     if matchingSites.isEmpty {
                         NoMatchesView()
                     } else if viewModel.sites.count == 1 {
                         FacilitiesList(
                             allSiteStyle: false,
                             facilities: viewModel.sites.first?.facilities ?? [],
-=======
-                    TextField("Filter sites", text: $query)
-                        .keyboardType(.alphabet)
-                        .disableAutocorrection(true)
-                    if matchingSites.isEmpty {
-                        NoMatchesView()
-                    } else {
-                        siteListView
-                    }
-                    NavigationLink("All Sites") {
-                        FacilitiesList(
-                            facilities: sites.flatMap(\.facilities),
-                            presentationStyle: .allSites,
->>>>>>> 33b80037
                             isHidden: isHidden
                         )
                         .navigationBarBackButtonHidden(true)
@@ -136,7 +113,7 @@
                         NavigationLink("All sites") {
                             FacilitiesList(
                                 allSiteStyle: true,
-                                facilities: viewModel.sites.flatMap({ $0.facilities }),
+                                facilities: viewModel.sites.flatMap(\.facilities),
                                 isHidden: isHidden
                             )
                         }
@@ -144,7 +121,7 @@
                     }
                 }
                 .searchable(
-                    text: $searchPhrase,
+                    text: $query,
                     placement: .navigationBarDrawer(displayMode: .always),
                     prompt: "Filter sites"
                 )
@@ -219,48 +196,12 @@
                 return facilities
             }
             return facilities.filter {
-<<<<<<< HEAD
-                $0.name.lowercased().contains(searchPhrase.lowercased())
-=======
                 $0.name.lowercased().contains(query.lowercased())
->>>>>>> 33b80037
             }
         }
         
         var body: some View {
-<<<<<<< HEAD
             Group {
-=======
-            if presentationStyle == .singleSite {
-                facilityListAndFilterView
-            } else {
-                facilityListAndFilterView
-                    // Only apply navigation modifiers if this is displayed
-                    // within a navigation view
-                    .navigationTitle(navigationTitle)
-                    .navigationBarTitleDisplayMode(.inline)
-                    .toolbar {
-                        ToolbarItem(placement: .navigationBarTrailing) {
-                            CloseButton { isHidden.toggle() }
-                        }
-                    }
-            }
-        }
-        
-        /// A view containing a label for the site name, a filter-via-name bar and a list of the facility names.
-        var facilityListAndFilterView: some View {
-            VStack {
-                if presentationStyle == .singleSite {
-                    HStack {
-                        Text(navigationTitle)
-                        Spacer()
-                        CloseButton { isHidden.toggle() }
-                    }
-                }
-                TextField("Filter facilities", text: $query)
-                    .keyboardType(.alphabet)
-                    .disableAutocorrection(true)
->>>>>>> 33b80037
                 if matchingFacilities.isEmpty {
                     NoMatchesView()
                 } else {
@@ -268,7 +209,7 @@
                 }
             }
             .searchable(
-                text: $searchPhrase,
+                text: $query,
                 placement: .navigationBarDrawer(displayMode: .always),
                 prompt: "Filter facilities"
             )
@@ -300,7 +241,6 @@
                         viewModel.setFacility(facility, zoomTo: true)
                         isHidden.toggle()
                     } label: {
-<<<<<<< HEAD
                         VStack {
                             Text(facility.name)
                                 .fontWeight(.regular)
@@ -310,31 +250,11 @@
                                 )
                             if allSiteStyle, let siteName = facility.site?.name {
                                 Text(siteName)
-                                    .fontWeight(.light)
-=======
-                        HStack {
-                            Image(systemName: "circle")
-                                .symbolVariant(facility.id == viewModel.selectedFacility?.id ? .fill : .none)
-                            VStack {
-                                Text(facility.name)
                                     .fontWeight(.regular)
->>>>>>> 33b80037
                                     .frame(
                                         maxWidth: .infinity,
                                         alignment: .leading
                                     )
-<<<<<<< HEAD
-=======
-                                if presentationStyle == .allSites,
-                                   let siteName = facility.site?.name {
-                                    Text(siteName)
-                                        .fontWeight(.ultraLight)
-                                        .frame(
-                                            maxWidth: .infinity,
-                                            alignment: .leading
-                                        )
-                                }
->>>>>>> 33b80037
                             }
                         }
                     }
