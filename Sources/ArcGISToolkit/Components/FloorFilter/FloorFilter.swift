// Copyright 2022 Esri.

// Licensed under the Apache License, Version 2.0 (the "License");
// you may not use this file except in compliance with the License.
// You may obtain a copy of the License at
// http://www.apache.org/licenses/LICENSE-2.0

// Unless required by applicable law or agreed to in writing, software
// distributed under the License is distributed on an "AS IS" BASIS,
// WITHOUT WARRANTIES OR CONDITIONS OF ANY KIND, either express or implied.
// See the License for the specific language governing permissions and
// limitations under the License.

import SwiftUI
import ArcGIS

/// The `FloorFilter` component simplifies visualization of GIS data for a specific floor of a building
/// in your application. It allows you to filter the floor plan data displayed in your map or scene view
/// to a site, a facility (building) in the site, or a floor in the facility.
public struct FloorFilter: View {
    @Environment(\.horizontalSizeClass)
    private var horizontalSizeClass: UserInterfaceSizeClass?
    
    @Environment(\.verticalSizeClass)
    private var verticalSizeClass: UserInterfaceSizeClass?
    
    /// If `true`, the site and facility selector will appear as a sheet.
    /// If `false`, the site and facility selector will appear as a popup modal alongside the level selector.
    private var isCompact: Bool {
        return horizontalSizeClass == .compact || verticalSizeClass == .compact
    }
    
    /// Creates a `FloorFilter`.
    /// - Parameters:
    ///   - alignment: Determines the display configuration of Floor Filter elements.
    ///   - automaticSelectionMode: The selection behavior of the floor filter.
    ///   - floorManager: The floor manager used by the `FloorFilter`.
    ///   - viewpoint: Viewpoint updated when the selected site or facility changes.
    public init(
        floorManager: FloorManager,
        alignment: Alignment,
        automaticSelectionMode: FloorFilterAutomaticSelectionMode = .always,
        viewpoint: Binding<Viewpoint?> = .constant(nil)
    ) {
        _viewModel = StateObject(wrappedValue: FloorFilterViewModel(
            automaticSelectionMode: automaticSelectionMode,
            floorManager: floorManager,
            viewpoint: viewpoint
        ))
        self.alignment = alignment
        self.viewpoint = viewpoint
    }
    
    /// The view model used by the `FloorFilter`.
    @StateObject private var viewModel: FloorFilterViewModel
    
    /// A Boolean value that indicates whether the levels view is currently collapsed.
    @State private var isLevelsViewCollapsed: Bool = false
    
    /// A Boolean value that indicates whether the site and facility selector is presented.
    @State private var siteAndFacilitySelectorIsPresented: Bool = false
    
    /// The alignment configuration.
    private let alignment: Alignment
    
    /// The width of the level selector.
    private var filterWidth: Double = 60
    
    /// The `Viewpoint` used to pan/zoom to the selected site/facilty.
    /// If `nil`, there will be no automatic pan/zoom operations or automatic selection support.
    private var viewpoint: Binding<Viewpoint?>
    
    /// Button to open and close the site and facility selector.
    private var sitesAndFacilitiesButton: some View {
        Button {
            siteAndFacilitySelectorIsPresented.toggle()
        } label: {
            Image(systemName: "building.2")
                .padding(EdgeInsets.esriInsets)
        }
        .sheet(
            isAllowed: isCompact,
            isPresented: $siteAndFacilitySelectorIsPresented
        ) {
            SiteAndFacilitySelector(isHidden: $siteAndFacilitySelectorIsPresented)
                .onChange(of: viewpoint.wrappedValue?.targetGeometry) { _ in
                    viewModel.viewpointSubject.send(viewpoint.wrappedValue)
                }
        }
    }
    
    /// A view that allows selecting between levels.
    private var floorFilter: some View {
        VStack {
            if topAligned {
                sitesAndFacilitiesButton
                if viewModel.hasLevelsToDisplay {
                    Divider()
                    levelSelector
                }
            } else {
                if viewModel.hasLevelsToDisplay {
                    levelSelector
                    Divider()
                }
                sitesAndFacilitiesButton
            }
        }
        .frame(width: filterWidth)
        .esriBorder()
<<<<<<< HEAD
        .frame(
            maxWidth: isCompact ? .infinity : nil,
            maxHeight: .infinity,
            alignment: alignment
        )
=======
        .frame(maxHeight: .infinity, alignment: alignment)
    }
    
    /// A configured `SiteAndFacilitySelector` view.
    private var siteAndFacilitySelector: some View {
        SiteAndFacilitySelector(isHidden: $isSitesAndFacilitiesHidden)
            .esriBorder()
            .opacity(isSitesAndFacilitiesHidden ? .zero : 1)
            .onChange(of: viewpoint.wrappedValue) {
                viewModel.onViewpointChanged($0)
            }
>>>>>>> b5c8c773
    }
    
    /// Indicates that the selector should be presented with a top oriented aligment configuration.
    private var topAligned: Bool {
        alignment.vertical == .top
    }
    
    /// Displays the available levels.
    @ViewBuilder private var levelSelector: some View {
        LevelSelector(
            isTopAligned: topAligned,
            levels: viewModel.sortedLevels
        )
    }
    
    /// A configured `SiteAndFacilitySelector`.
    @ViewBuilder private var siteAndFacilitySelector: some View {
        if !isCompact {
            SiteAndFacilitySelector(isHidden: $siteAndFacilitySelectorIsPresented)
                .esriBorder()
                .opacity(siteAndFacilitySelectorIsPresented ? 1 : .zero)
                .onChange(of: viewpoint.wrappedValue?.targetGeometry) { _ in
                    viewModel.viewpointSubject.send(viewpoint.wrappedValue)
                }
        }
    }
    
    public var body: some View {
        HStack(alignment: .bottom) {
            if alignment.horizontal == .trailing {
                siteAndFacilitySelector
                floorFilter
            } else {
                floorFilter
                siteAndFacilitySelector
            }
        }
        // Ensure space for filter text field on small screens in landscape
        .frame(minHeight: 100)
        .environmentObject(viewModel)
        .disabled(viewModel.isLoading)
    }
}<|MERGE_RESOLUTION|>--- conflicted
+++ resolved
@@ -83,8 +83,8 @@
             isPresented: $siteAndFacilitySelectorIsPresented
         ) {
             SiteAndFacilitySelector(isHidden: $siteAndFacilitySelectorIsPresented)
-                .onChange(of: viewpoint.wrappedValue?.targetGeometry) { _ in
-                    viewModel.viewpointSubject.send(viewpoint.wrappedValue)
+                .onChange(of: viewpoint.wrappedValue) {
+                    viewModel.onViewpointChanged($0)
                 }
         }
     }
@@ -108,25 +108,11 @@
         }
         .frame(width: filterWidth)
         .esriBorder()
-<<<<<<< HEAD
         .frame(
             maxWidth: isCompact ? .infinity : nil,
             maxHeight: .infinity,
             alignment: alignment
         )
-=======
-        .frame(maxHeight: .infinity, alignment: alignment)
-    }
-    
-    /// A configured `SiteAndFacilitySelector` view.
-    private var siteAndFacilitySelector: some View {
-        SiteAndFacilitySelector(isHidden: $isSitesAndFacilitiesHidden)
-            .esriBorder()
-            .opacity(isSitesAndFacilitiesHidden ? .zero : 1)
-            .onChange(of: viewpoint.wrappedValue) {
-                viewModel.onViewpointChanged($0)
-            }
->>>>>>> b5c8c773
     }
     
     /// Indicates that the selector should be presented with a top oriented aligment configuration.
@@ -148,8 +134,8 @@
             SiteAndFacilitySelector(isHidden: $siteAndFacilitySelectorIsPresented)
                 .esriBorder()
                 .opacity(siteAndFacilitySelectorIsPresented ? 1 : .zero)
-                .onChange(of: viewpoint.wrappedValue?.targetGeometry) { _ in
-                    viewModel.viewpointSubject.send(viewpoint.wrappedValue)
+                .onChange(of: viewpoint.wrappedValue) {
+                    viewModel.onViewpointChanged($0)
                 }
         }
     }
