// Copyright 2022 Esri.

// Licensed under the Apache License, Version 2.0 (the "License");
// you may not use this file except in compliance with the License.
// You may obtain a copy of the License at
// http://www.apache.org/licenses/LICENSE-2.0

// Unless required by applicable law or agreed to in writing, software
// distributed under the License is distributed on an "AS IS" BASIS,
// WITHOUT WARRANTIES OR CONDITIONS OF ANY KIND, either express or implied.
// See the License for the specific language governing permissions and
// limitations under the License.

import SwiftUI
import ArcGIS

/// The `FloorFilter` component simplifies visualization of GIS data for a specific floor of a building
/// in your application. It allows you to filter the floor plan data displayed in your map or scene view
/// to a site, a facility (building) in the site, or a floor in the facility.
public struct FloorFilter: View {
    @Environment(\.horizontalSizeClass)
    private var horizontalSizeClass: UserInterfaceSizeClass?
    
    @Environment(\.verticalSizeClass)
    private var verticalSizeClass: UserInterfaceSizeClass?
    
    /// If `true`, the site and facility selector will appear as a sheet.
    /// If `false`, the site and facility selector will appear as a popup modal alongside the level selector.
    private var isCompact: Bool {
        return horizontalSizeClass == .compact || verticalSizeClass == .compact
    }
    
    /// Creates a `FloorFilter`.
    /// - Parameters:
    ///   - floorManager: The floor manager used by the `FloorFilter`.
    ///   - alignment: Determines the display configuration of Floor Filter elements.
    ///   - automaticSelectionMode: The selection behavior of the floor filter.
    ///   - viewpoint: Viewpoint updated when the selected site or facility changes.
    public init(
        floorManager: FloorManager,
        alignment: Alignment,
        automaticSelectionMode: FloorFilterAutomaticSelectionMode = .always,
        viewpoint: Binding<Viewpoint?> = .constant(nil)
    ) {
        _viewModel = StateObject(wrappedValue: FloorFilterViewModel(
            automaticSelectionMode: automaticSelectionMode,
            floorManager: floorManager,
            viewpoint: viewpoint
        ))
        self.alignment = alignment
        self.viewpoint = viewpoint
    }
    
    /// The view model used by the `FloorFilter`.
    @StateObject private var viewModel: FloorFilterViewModel
    
    /// A Boolean value that indicates whether the levels view is currently collapsed.
    @State private var isLevelsViewCollapsed: Bool = false
    
    /// A Boolean value that indicates whether the site and facility selector is presented.
    @State private var siteAndFacilitySelectorIsPresented: Bool = false
    
    /// The alignment configuration.
    private let alignment: Alignment
    
    /// The width of the level selector.
    private let filterWidth: CGFloat = 60
    
    /// The `Viewpoint` used to pan/zoom to the selected site/facilty.
    /// If `nil`, there will be no automatic pan/zoom operations or automatic selection support.
    private var viewpoint: Binding<Viewpoint?>
    
    /// Button to open and close the site and facility selector.
    private var sitesAndFacilitiesButton: some View {
        Button {
            siteAndFacilitySelectorIsPresented.toggle()
        } label: {
            Image(systemName: "building.2")
                .padding(.toolkitDefault)
        }
        .sheet(
            isAllowed: isCompact,
            isPresented: $siteAndFacilitySelectorIsPresented
        ) {
            SiteAndFacilitySelector(isHidden: $siteAndFacilitySelectorIsPresented)
                .onChange(of: viewpoint.wrappedValue) {
                    viewModel.onViewpointChanged($0)
                }
        }
    }
    
    /// A view that allows selecting between levels.
    private var floorFilter: some View {
        VStack {
            if isTopAligned {
                sitesAndFacilitiesButton
                if viewModel.hasLevelsToDisplay {
                    Divider()
                    levelSelector
                }
            } else {
                if viewModel.hasLevelsToDisplay {
                    levelSelector
                    Divider()
                }
                sitesAndFacilitiesButton
            }
        }
        .frame(width: filterWidth)
        .esriBorder()
<<<<<<< HEAD
        .frame(
            maxWidth: isCompact ? .infinity : nil,
            maxHeight: .infinity,
            alignment: alignment
        )
=======
        .frame(maxHeight: .infinity, alignment: alignment)
    }
    
    /// A configured `SiteAndFacilitySelector` view.
    ///
    /// The layering of the `SiteAndFacilitySelector` over a `RoundedRectangle` is needed to
    /// produce a rounded corners effect. We can not simply use `.esriBorder()` here because
    /// applying the `cornerRadius()` modifier on `SiteAndFacilitySelector`'s underlying
    /// `NavigationView` causes a rendering bug. This bug remains in iOS 16 with
    /// `NavigationStack` and has been reported to Apple as FB10034457.
    private var siteAndFacilitySelector: some View {
        ZStack {
            RoundedRectangle(cornerRadius: 8)
                .fill(Color(uiColor: .systemBackground))
            SiteAndFacilitySelector(isHidden: $isSitesAndFacilitiesHidden)
                .onChange(of: viewpoint.wrappedValue) {
                    viewModel.onViewpointChanged($0)
                }
                .padding()
        }
        .opacity(isSitesAndFacilitiesHidden ? .zero : 1)
>>>>>>> 48f1d34c
    }
    
    /// Indicates that the selector should be presented with a top oriented aligment configuration.
    private var isTopAligned: Bool {
        alignment.vertical == .top
    }
    
    /// Displays the available levels.
    @ViewBuilder private var levelSelector: some View {
        LevelSelector(
            isTopAligned: isTopAligned,
            levels: viewModel.sortedLevels
        )
    }
    
    /// A configured `SiteAndFacilitySelector`.
    @ViewBuilder private var siteAndFacilitySelector: some View {
        if !isCompact {
            SiteAndFacilitySelector(isHidden: $siteAndFacilitySelectorIsPresented)
                .esriBorder()
                .opacity(siteAndFacilitySelectorIsPresented ? 1 : .zero)
                .onChange(of: viewpoint.wrappedValue) {
                    viewModel.onViewpointChanged($0)
                }
        }
    }
    
    public var body: some View {
        HStack(alignment: .bottom) {
            if alignment.horizontal == .trailing {
                siteAndFacilitySelector
                floorFilter
            } else {
                floorFilter
                siteAndFacilitySelector
            }
        }
        // Ensure space for filter text field on small screens in landscape
        .frame(minHeight: 100)
        .environmentObject(viewModel)
        .disabled(viewModel.isLoading)
    }
}<|MERGE_RESOLUTION|>--- conflicted
+++ resolved
@@ -108,35 +108,11 @@
         }
         .frame(width: filterWidth)
         .esriBorder()
-<<<<<<< HEAD
         .frame(
             maxWidth: isCompact ? .infinity : nil,
             maxHeight: .infinity,
             alignment: alignment
         )
-=======
-        .frame(maxHeight: .infinity, alignment: alignment)
-    }
-    
-    /// A configured `SiteAndFacilitySelector` view.
-    ///
-    /// The layering of the `SiteAndFacilitySelector` over a `RoundedRectangle` is needed to
-    /// produce a rounded corners effect. We can not simply use `.esriBorder()` here because
-    /// applying the `cornerRadius()` modifier on `SiteAndFacilitySelector`'s underlying
-    /// `NavigationView` causes a rendering bug. This bug remains in iOS 16 with
-    /// `NavigationStack` and has been reported to Apple as FB10034457.
-    private var siteAndFacilitySelector: some View {
-        ZStack {
-            RoundedRectangle(cornerRadius: 8)
-                .fill(Color(uiColor: .systemBackground))
-            SiteAndFacilitySelector(isHidden: $isSitesAndFacilitiesHidden)
-                .onChange(of: viewpoint.wrappedValue) {
-                    viewModel.onViewpointChanged($0)
-                }
-                .padding()
-        }
-        .opacity(isSitesAndFacilitiesHidden ? .zero : 1)
->>>>>>> 48f1d34c
     }
     
     /// Indicates that the selector should be presented with a top oriented aligment configuration.
@@ -152,15 +128,25 @@
         )
     }
     
-    /// A configured `SiteAndFacilitySelector`.
+    /// A configured `SiteAndFacilitySelector` view.
+    ///
+    /// The layering of the `SiteAndFacilitySelector` over a `RoundedRectangle` is needed to
+    /// produce a rounded corners effect. We can not simply use `.esriBorder()` here because
+    /// applying the `cornerRadius()` modifier on `SiteAndFacilitySelector`'s underlying
+    /// `NavigationView` causes a rendering bug. This bug remains in iOS 16 with
+    /// `NavigationStack` and has been reported to Apple as FB10034457.
     @ViewBuilder private var siteAndFacilitySelector: some View {
         if !isCompact {
-            SiteAndFacilitySelector(isHidden: $siteAndFacilitySelectorIsPresented)
-                .esriBorder()
-                .opacity(siteAndFacilitySelectorIsPresented ? 1 : .zero)
-                .onChange(of: viewpoint.wrappedValue) {
-                    viewModel.onViewpointChanged($0)
-                }
+            ZStack {
+                RoundedRectangle(cornerRadius: 8)
+                    .fill(Color(uiColor: .systemBackground))
+                SiteAndFacilitySelector(isHidden: $siteAndFacilitySelectorIsPresented)
+                    .onChange(of: viewpoint.wrappedValue) {
+                        viewModel.onViewpointChanged($0)
+                    }
+                    .padding()
+            }
+            .opacity(siteAndFacilitySelectorIsPresented ? .zero : 1)
         }
     }
     
