--- conflicted
+++ resolved
@@ -78,7 +78,6 @@
             Image(systemName: "building.2")
                 .padding(EdgeInsets.esriInsets)
         }
-<<<<<<< HEAD
         .sheet(
             isAllowed: isCompact,
             isPresented: $siteAndFacilitySelectorIsPresented
@@ -88,17 +87,6 @@
                     viewModel.viewpointSubject.send(viewpoint.wrappedValue)
                 }
         }
-=======
-        .frame(maxWidth: .infinity)
-    }
-    
-    /// Displays the available levels.
-    @ViewBuilder private var levelSelector: some View {
-        LevelSelector(
-            levels: viewModel.sortedLevels,
-            isTopAligned: topAligned
-        )
->>>>>>> c12af2d0
     }
     
     /// A view that allows selecting between levels.
@@ -138,7 +126,6 @@
             isTopAligned: topAligned,
             levels: viewModel.sortedLevels
         )
-        .hidden(!viewModel.hasLevelsToDisplay)
     }
     
     /// A configured `SiteAndFacilitySelector`.
