// Copyright 2022 Esri.

// Licensed under the Apache License, Version 2.0 (the "License");
// you may not use this file except in compliance with the License.
// You may obtain a copy of the License at
// http://www.apache.org/licenses/LICENSE-2.0

// Unless required by applicable law or agreed to in writing, software
// distributed under the License is distributed on an "AS IS" BASIS,
// WITHOUT WARRANTIES OR CONDITIONS OF ANY KIND, either express or implied.
// See the License for the specific language governing permissions and
// limitations under the License.

import SwiftUI
import ArcGIS

/// A view which allows selection of levels represented in `FloorFacility`.
struct LevelSelector: View {
    /// The view model used by the `LevelsView`.
    @EnvironmentObject var viewModel: FloorFilterViewModel
    
    /// A Boolean value indicating the whether the view shows only the selected level or all levels.
    /// If the value is`false`, the view will display all levels; if it is `true`, the view will only display
    /// the selected level.
    @State private var isCollapsed: Bool = false
    
    /// The alignment configuration.
    let isTopAligned: Bool
    
    /// The levels to display.
    let levels: [FloorLevel]
    
    /// The short name of the currently selected level, the first level, or "None" if none of the levels
    /// are available.
    private var selectedLevelName: String {
        viewModel.selectedLevel?.shortName ?? ""
    }
    
    public var body: some View {
        if !isCollapsed,
            levels.count > 1 {
            VStack {
                if !isTopAligned {
<<<<<<< HEAD
                    CollapseButton(
                        isCollapsed: $isCollapsed,
                        isTopAligned: isTopAligned
                    )
=======
                    makeCollapseButton()
>>>>>>> 33b80037
                    Divider()
                }
                LevelsStack(levels: levels)
                if isTopAligned {
                    Divider()
<<<<<<< HEAD
                    CollapseButton(
                        isCollapsed: $isCollapsed,
                        isTopAligned: isTopAligned
                    )
=======
                    makeCollapseButton()
>>>>>>> 33b80037
                }
            }
        } else {
            Toggle(isOn: $isCollapsed) {
                Text(selectedLevelName)
                    .modifier(LevelNameFormat())
            }
            .toggleStyle(.selectedButton)
        }
    }
    
    /// A button used to collapse the floor level list.
    @ViewBuilder func makeCollapseButton() -> some View {
        Button {
            withAnimation {
                isCollapsed.toggle()
            }
        } label: {
            Image(systemName: "xmark")
                .padding(EdgeInsets.esriInsets)
        }
    }
}

/// A vertical list of floor levels.
private struct LevelsStack: View {
    /// The view model used by the `LevelsView`.
    @EnvironmentObject var viewModel: FloorFilterViewModel
    
    /// The height of the scroll view's content.
    @State private var contentHeight: CGFloat = .zero
    
    /// The levels to display.
    let levels: [FloorLevel]
    
    var body: some View {
<<<<<<< HEAD
        ScrollViewReader { proxy in
            ScrollView {
                VStack {
                    ForEach(levels, id: \.id) { level in
                        Toggle(
                            isOn: Binding(
                                get: {
                                    viewModel.selectedLevel == level
                                },
                                set: { newIsOn in
                                    guard newIsOn else { return }
                                    viewModel.setLevel(level)
                                }
                            )
                        ) {
                            LevelText(levelName: level.shortName)
                        }
                        .toggleStyle(.selectableButton)
=======
        ScrollView {
            VStack {
                ForEach(levels) { level in
                    Toggle(
                        isOn: Binding(
                            get: {
                                viewModel.selectedLevel == level
                            },
                            set: { newIsOn in
                                guard newIsOn else { return }
                                viewModel.setLevel(level)
                            }
                        )
                    ) {
                        Text(level.shortName)
                            .modifier(LevelNameFormat())
>>>>>>> 33b80037
                    }
                }
                .onSizeChange {
                    contentHeight = $0.height
                }
            }
            .frame(maxHeight: contentHeight)
            .onAppear {
                if let floorLevel = viewModel.selectedLevel {
                    withAnimation {
                        proxy.scrollTo(
                            floorLevel.id
                        )
                    }
                }
            }
        }
    }
}

struct LevelNameFormat: ViewModifier {
    func body(content: Content) -> some View {
        content
            .lineLimit(1)
            .fixedSize()
            .frame(minWidth: 40)
    }
<<<<<<< HEAD
}

/// A button used to collapse the floor level list.
struct CollapseButton: View {
    /// Allows the user to toggle the visibility of the site and facility selector.
    @Binding var isCollapsed: Bool
    
    /// The alignment configuration.
    let isTopAligned: Bool
    
    var body: some View {
        Button {
            withAnimation {
                isCollapsed.toggle()
            }
        } label: {
            Image(systemName: isTopAligned ? "chevron.up.circle" : "chevron.down.circle")
                .padding(EdgeInsets.esriInsets)
        }
    }
=======
>>>>>>> 33b80037
}<|MERGE_RESOLUTION|>--- conflicted
+++ resolved
@@ -41,27 +41,13 @@
             levels.count > 1 {
             VStack {
                 if !isTopAligned {
-<<<<<<< HEAD
-                    CollapseButton(
-                        isCollapsed: $isCollapsed,
-                        isTopAligned: isTopAligned
-                    )
-=======
                     makeCollapseButton()
->>>>>>> 33b80037
                     Divider()
                 }
                 LevelsStack(levels: levels)
                 if isTopAligned {
                     Divider()
-<<<<<<< HEAD
-                    CollapseButton(
-                        isCollapsed: $isCollapsed,
-                        isTopAligned: isTopAligned
-                    )
-=======
                     makeCollapseButton()
->>>>>>> 33b80037
                 }
             }
         } else {
@@ -80,8 +66,8 @@
                 isCollapsed.toggle()
             }
         } label: {
-            Image(systemName: "xmark")
-                .padding(EdgeInsets.esriInsets)
+            Image(systemName: isTopAligned ? "chevron.up.circle" : "chevron.down.circle")
+                .padding(.esriInsets)
         }
     }
 }
@@ -98,7 +84,6 @@
     let levels: [FloorLevel]
     
     var body: some View {
-<<<<<<< HEAD
         ScrollViewReader { proxy in
             ScrollView {
                 VStack {
@@ -114,27 +99,10 @@
                                 }
                             )
                         ) {
-                            LevelText(levelName: level.shortName)
+                            Text(level.shortName)
+                                .modifier(LevelNameFormat())
                         }
                         .toggleStyle(.selectableButton)
-=======
-        ScrollView {
-            VStack {
-                ForEach(levels) { level in
-                    Toggle(
-                        isOn: Binding(
-                            get: {
-                                viewModel.selectedLevel == level
-                            },
-                            set: { newIsOn in
-                                guard newIsOn else { return }
-                                viewModel.setLevel(level)
-                            }
-                        )
-                    ) {
-                        Text(level.shortName)
-                            .modifier(LevelNameFormat())
->>>>>>> 33b80037
                     }
                 }
                 .onSizeChange {
@@ -162,27 +130,4 @@
             .fixedSize()
             .frame(minWidth: 40)
     }
-<<<<<<< HEAD
-}
-
-/// A button used to collapse the floor level list.
-struct CollapseButton: View {
-    /// Allows the user to toggle the visibility of the site and facility selector.
-    @Binding var isCollapsed: Bool
-    
-    /// The alignment configuration.
-    let isTopAligned: Bool
-    
-    var body: some View {
-        Button {
-            withAnimation {
-                isCollapsed.toggle()
-            }
-        } label: {
-            Image(systemName: isTopAligned ? "chevron.up.circle" : "chevron.down.circle")
-                .padding(EdgeInsets.esriInsets)
-        }
-    }
-=======
->>>>>>> 33b80037
 }