// Copyright 2022 Esri.

// Licensed under the Apache License, Version 2.0 (the "License");
// you may not use this file except in compliance with the License.
// You may obtain a copy of the License at
// http://www.apache.org/licenses/LICENSE-2.0

// Unless required by applicable law or agreed to in writing, software
// distributed under the License is distributed on an "AS IS" BASIS,
// WITHOUT WARRANTIES OR CONDITIONS OF ANY KIND, either express or implied.
// See the License for the specific language governing permissions and
// limitations under the License.

import SwiftUI
import ArcGIS

/// A view which allows selection of levels represented in `FloorFacility`.
struct LevelSelector: View {
    /// The view model used by the `LevelsView`.
    @EnvironmentObject var viewModel: FloorFilterViewModel
    
    /// A Boolean value indicating the whether the view shows only the selected level or all levels.
    /// If the value is`false`, the view will display all levels; if it is `true`, the view will only display
    /// the selected level.
    @State private var isCollapsed: Bool = false
    
    /// The alignment configuration.
    let isTopAligned: Bool
    
    /// The levels to display.
    let levels: [FloorLevel]
    
    /// The short name of the currently selected level, the first level, or "None" if none of the levels
    /// are available.
    private var selectedLevelName: String {
        viewModel.selectedLevel?.shortName ?? ""
    }
    
    public var body: some View {
        if !isCollapsed,
            levels.count > 1 {
            VStack {
                if !isTopAligned {
                    makeCollapseButton()
                    Divider()
                }
                LevelsStack(levels: levels)
                if isTopAligned {
                    Divider()
                    makeCollapseButton()
                }
            }
        } else {
            Toggle(isOn: $isCollapsed) {
                Text(selectedLevelName)
                    .modifier(LevelNameFormat())
            }
            .toggleStyle(.selectedButton)
        }
    }
    
    /// A button used to collapse the floor level list.
    @ViewBuilder func makeCollapseButton() -> some View {
        Button {
            withAnimation {
                isCollapsed.toggle()
            }
        } label: {
<<<<<<< HEAD
            Image(systemName: isTopAligned ? "chevron.up.circle" : "chevron.down.circle")
                .padding(.esriInsets)
=======
            Image(systemName: "xmark")
                .padding(.toolkitDefault)
>>>>>>> b38c845b
        }
    }
}

/// A vertical list of floor levels.
private struct LevelsStack: View {
    /// The view model used by the `LevelsView`.
    @EnvironmentObject var viewModel: FloorFilterViewModel
    
    /// The height of the scroll view's content.
    @State private var contentHeight: CGFloat = .zero
    
    /// The levels to display.
    let levels: [FloorLevel]
    
    var body: some View {
        ScrollViewReader { proxy in
            ScrollView {
                VStack {
                    ForEach(levels, id: \.id) { level in
                        Toggle(
                            isOn: Binding(
                                get: {
                                    viewModel.selectedLevel == level
                                },
                                set: { newIsOn in
                                    guard newIsOn else { return }
                                    viewModel.setLevel(level)
                                }
                            )
                        ) {
                            Text(level.shortName)
                                .modifier(LevelNameFormat())
                        }
                        .toggleStyle(.selectableButton)
                    }
                }
                .onSizeChange {
                    contentHeight = $0.height
                }
            }
            .frame(maxHeight: contentHeight)
            .onAppear {
                if let floorLevel = viewModel.selectedLevel {
                    withAnimation {
                        proxy.scrollTo(
                            floorLevel.id
                        )
                    }
                }
            }
        }
    }
}

struct LevelNameFormat: ViewModifier {
    func body(content: Content) -> some View {
        content
            .lineLimit(1)
            .fixedSize()
            .frame(minWidth: 40)
    }
}<|MERGE_RESOLUTION|>--- conflicted
+++ resolved
@@ -66,13 +66,8 @@
                 isCollapsed.toggle()
             }
         } label: {
-<<<<<<< HEAD
             Image(systemName: isTopAligned ? "chevron.up.circle" : "chevron.down.circle")
-                .padding(.esriInsets)
-=======
-            Image(systemName: "xmark")
                 .padding(.toolkitDefault)
->>>>>>> b38c845b
         }
     }
 }
