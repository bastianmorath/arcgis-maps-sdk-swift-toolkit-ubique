// Copyright 2022 Esri.

// Licensed under the Apache License, Version 2.0 (the "License");
// you may not use this file except in compliance with the License.
// You may obtain a copy of the License at
// http://www.apache.org/licenses/LICENSE-2.0

// Unless required by applicable law or agreed to in writing, software
// distributed under the License is distributed on an "AS IS" BASIS,
// WITHOUT WARRANTIES OR CONDITIONS OF ANY KIND, either express or implied.
// See the License for the specific language governing permissions and
// limitations under the License.

import SwiftUI

public extension View {
    /// Presents a dynamic view with a presentation style similar to that of a sheet in compact
    /// environments and a popover otherwise.
    /// The resulting view allows for interaction with background contents.
    /// - Parameters:
    ///   - detent: <#detent description#>
    ///   - isPresented: <#isPresented description#>
    ///   - maxWidth: <#maxWidth description#>
    ///   - content: <#content description#>
    ///   - horizontalAlignment: <#horizontalAlignment description#>
    ///   - detent: <#detent description#>
    /// - Returns: <#description#>
    func floatingPanel<Content>(
<<<<<<< HEAD
=======
        backgroundColor: Color = Color(uiColor: .systemBackground),
        detent: Binding<FloatingPanelDetent>,
        horizontalAlignment: HorizontalAlignment = .trailing,
>>>>>>> 5b775ae8
        isPresented: Binding<Bool>,
        backgroundColor: Color = Color(uiColor: .systemBackground),
        horizontalAlignment: HorizontalAlignment = .trailing,
        detent: Binding<FloatingPanelDetent>,
        maxWidth: CGFloat = 400,
        _ content: @escaping () -> Content
    ) -> some View where Content: View {
        modifier(
            FloatingPanelModifier(
                backgroundColor: backgroundColor,
                detent: detent,
                horizontalAlignment: horizontalAlignment,
                isPresented: isPresented,
                backgroundColor: backgroundColor,
                horizontalAlignment: horizontalAlignment,
                maxWidth: maxWidth,
                innerContent: content()
            )
        )
    }
}

/// <#Description#>
private struct FloatingPanelModifier<InnerContent>: ViewModifier where InnerContent: View {
    @Environment(\.horizontalSizeClass) private var horizontalSizeClass
    @Environment(\.verticalSizeClass) var verticalSizeClass
    
    /// A Boolean value indicating whether the environment is compact.
    private var isCompact: Bool {
        horizontalSizeClass == .compact && verticalSizeClass == .regular
    }
    
    /// <#Description#>
    let backgroundColor: Color
    
    /// <#Description#>
    let detent: Binding<FloatingPanelDetent>
    
    /// <#Description#>
    let horizontalAlignment: HorizontalAlignment
    
    /// <#Description#>
    @Binding var isPresented: Bool
    
    /// <#Description#>
    let backgroundColor: Color
    
    /// <#Description#>
    let horizontalAlignment: HorizontalAlignment
    
    /// <#Description#>
    let maxWidth: CGFloat
    
    /// <#Description#>
    let innerContent: InnerContent
    
    func body(content: Content) -> some View {
        content
            .overlay(alignment: Alignment(horizontal: horizontalAlignment, vertical: .top)) {
                FloatingPanel(
                    backgroundColor: backgroundColor,
                    detent: detent
                ) {
                    innerContent
                }
                .edgesIgnoringSafeArea(.bottom)
                .frame(maxWidth: isCompact ? .infinity : maxWidth)
            }
    }
}<|MERGE_RESOLUTION|>--- conflicted
+++ resolved
@@ -22,20 +22,12 @@
     ///   - isPresented: <#isPresented description#>
     ///   - maxWidth: <#maxWidth description#>
     ///   - content: <#content description#>
-    ///   - horizontalAlignment: <#horizontalAlignment description#>
-    ///   - detent: <#detent description#>
     /// - Returns: <#description#>
     func floatingPanel<Content>(
-<<<<<<< HEAD
-=======
         backgroundColor: Color = Color(uiColor: .systemBackground),
         detent: Binding<FloatingPanelDetent>,
         horizontalAlignment: HorizontalAlignment = .trailing,
->>>>>>> 5b775ae8
         isPresented: Binding<Bool>,
-        backgroundColor: Color = Color(uiColor: .systemBackground),
-        horizontalAlignment: HorizontalAlignment = .trailing,
-        detent: Binding<FloatingPanelDetent>,
         maxWidth: CGFloat = 400,
         _ content: @escaping () -> Content
     ) -> some View where Content: View {
@@ -45,8 +37,6 @@
                 detent: detent,
                 horizontalAlignment: horizontalAlignment,
                 isPresented: isPresented,
-                backgroundColor: backgroundColor,
-                horizontalAlignment: horizontalAlignment,
                 maxWidth: maxWidth,
                 innerContent: content()
             )
@@ -77,12 +67,6 @@
     @Binding var isPresented: Bool
     
     /// <#Description#>
-    let backgroundColor: Color
-    
-    /// <#Description#>
-    let horizontalAlignment: HorizontalAlignment
-    
-    /// <#Description#>
     let maxWidth: CGFloat
     
     /// <#Description#>
