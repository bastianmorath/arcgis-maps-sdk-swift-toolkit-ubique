--- conflicted
+++ resolved
@@ -454,12 +454,8 @@
     }
     
     /// - Parameter map: A web map containing one or more utility networks.
-<<<<<<< HEAD
+    /// /// - Returns: The named trace configurations in the network on the provided map.
     func utilityNamedTraceConfigurations(from map: Map) async -> [UtilityNamedTraceConfiguration] {
-=======
-    /// - Returns: The named trace configurations in the network on the provided map.
-    private func utilityNamedTraceConfigurations(from map: Map) async -> [UtilityNamedTraceConfiguration] {
->>>>>>> 0501a0fd
         guard let network = network else { return [] }
         do {
             return try await map.getNamedTraceConfigurations(from: network)
