// Copyright 2022 Esri.

// Licensed under the Apache License, Version 2.0 (the "License");
// you may not use this file except in compliance with the License.
// You may obtain a copy of the License at
// http://www.apache.org/licenses/LICENSE-2.0

// Unless required by applicable law or agreed to in writing, software
// distributed under the License is distributed on an "AS IS" BASIS,
// WITHOUT WARRANTIES OR CONDITIONS OF ANY KIND, either express or implied.
// See the License for the specific language governing permissions and
// limitations under the License.

import ArcGIS
import Foundation
import SwiftUI

@MainActor final class UtilityNetworkTraceViewModel: ObservableObject {
    // MARK: Published Properties
    
    /// A list of completed traces.
    @Published private(set) var completedTraces = [Trace]()
    
    /// The available named trace configurations.
    @Published private(set) var configurations = [UtilityNamedTraceConfiguration]() {
        didSet {
            if configurations.isEmpty {
                userWarning = "No trace types found."
            }
        }
    }
    
    /// The utility network on which traces will be ran.
    @Published private(set) var network: UtilityNetwork?
    
    /// The trace currently under configuration.
    @Published var pendingTrace = Trace()
    
    /// The index of the selected trace.
    @Published private(set) var selectedTraceIndex: Int? {
        didSet {
            if let lastIndex = oldValue {
                changeSelectedStateForTrace(
                    at: lastIndex,
                    to: false
                )
            }
            if let currentIndex = selectedTraceIndex {
                changeSelectedStateForTrace(
                    at: currentIndex,
                    to: true
                )
            }
        }
    }
    
    /// Warning message presented to the user
    @Published var userWarning = ""
    
    /// A Boolean value indicating if the pending trace is configured to the point that it can be run.
    var canRunTrace: Bool {
        network != nil &&
        pendingTrace.configuration != nil &&
        !pendingTrace.startingPoints.isEmpty
    }
    
    /// The map's utility networks.
    var networks: [UtilityNetwork] {
        return map.utilityNetworks
    }
    
    /// The overlay on which trace graphics will be drawn.
    private var graphicsOverlay: GraphicsOverlay
    
    /// A map containing one or more utility networks.
    private var map: Map
    
    /// Starting points programmatically provided to the trace tool.
    var externalStartingPoints = [UtilityNetworkTraceStartingPoint]() {
        didSet {
            Task {
                await addExternalStartingPoints()
            }
        }
    }
    
    /// The selected trace.
    var selectedTrace: Trace? {
        if let index = selectedTraceIndex,
           index >= 0, index < completedTraces.count {
            return completedTraces[index]
        } else {
            return nil
        }
    }
    
    /// Performs required setup.
    ///
    /// - Parameters:
    ///   - map: The map to be loaded that contains at least one utility network.
    ///   - graphicsOverlay: The overlay on which trace graphics will be drawn.
    ///   - startingPoints: Starting points programmatically provided to the trace tool.
    ///   - autoLoad: If set `false`, `load()` will need to be manually called.
    init(
        map: Map,
        graphicsOverlay: GraphicsOverlay,
        startingPoints: [UtilityNetworkTraceStartingPoint],
        autoLoad: Bool = true
    ) {
        self.map = map
        self.graphicsOverlay = graphicsOverlay
        self.externalStartingPoints = startingPoints
        if autoLoad {
            Task { await load() }
        }
    }
    
    /// Adds a new starting point to the pending trace.
    /// - Parameters:
    ///   - point: A point on the map in screen coordinates.
    ///   - mapPoint: A point on the map in map coordinates.
    ///   - proxy: Provides a method of layer identification.
    func addStartingPoint(
        at point: CGPoint,
        mapPoint: Point,
        with proxy: MapViewProxy
    ) async {
        let identifyLayerResults = try? await proxy.identifyLayers(
            screenPoint: point,
            tolerance: 10
        )
        for layerResult in identifyLayerResults ?? [] {
            for geoElement in layerResult.geoElements {
                let startingPoint = UtilityNetworkTraceStartingPoint(
                    geoElement: geoElement,
                    mapPoint: mapPoint
                )
                await processAndAdd(startingPoint: startingPoint)
            }
        }
    }
    
    /// Deletes the provided starting point from the pending trace.
    /// - Parameter startingPoint: The starting point to be deleted.
    func delete(_ startingPoint: UtilityNetworkTraceStartingPoint) {
        pendingTrace.startingPoints.removeAll {
            $0 == startingPoint
        }
        if let graphic = startingPoint.graphic {
            graphicsOverlay.removeGraphic(graphic)
        }
    }
    
    /// Deletes the provided trace from the list of completed traces.
    /// - Parameter trace: The trace to be deleted.
    func delete(_ trace: Trace) {
        deleteGraphics(for: trace)
        completedTraces.removeAll { $0 == trace }
        selectPreviousTrace()
    }
    
    /// Deletes all of the completed traces.
    func deleteAllTraces() {
        selectedTraceIndex = nil
        completedTraces.forEach { traceResult in
            deleteGraphics(for: traceResult)
        }
        completedTraces.removeAll()
    }
    
    /// Returns a feature for the given utility element
    /// - Parameter element: The utility element to query the network for
    /// - Returns: A feature for the given element
    func feature(for element: UtilityElement) async -> ArcGISFeature? {
        do {
            return try await network?.getFeatures(for: [element]).first ?? nil
        } catch {
            print(error.localizedDescription)
            return nil
        }
    }
    
    /// Manually loads the components necessary to use the trace tool.
    func load() async {
        do {
            try await map.load()
            for network in map.utilityNetworks {
                try await network.load()
            }
        } catch {
            print(error.localizedDescription)
        }
        network = map.utilityNetworks.first
        configurations = await utilityNamedTraceConfigurations(from: map)
        if map.utilityNetworks.isEmpty {
            userWarning = "No utility networks found."
        }
        await addExternalStartingPoints()
    }
    
    /// Selects the next trace from the list of completed traces.
    func selectNextTrace() {
        if let current = selectedTraceIndex {
            if current + 1 <= completedTraces.count - 1 {
                selectedTraceIndex = current + 1
            } else {
                selectedTraceIndex = 0
            }
        }
    }
    
    /// Selects the previous trace from the list of completed traces.
    func selectPreviousTrace() {
        if let current = selectedTraceIndex {
            if current - 1 >= 0 {
                selectedTraceIndex = current - 1
            } else {
                selectedTraceIndex = completedTraces.count - 1
            }
        }
    }
    
    /// Updates the fractional portion of an edge based starting point.
    /// - Parameters:
    ///   - startingPoint: The starting point to be updated.
    ///   - newValue: A fraction along the starting point's edge.
    func setFractionAlongEdgeFor(
        startingPoint: UtilityNetworkTraceStartingPoint,
        to newValue: Double
    ) {
        pendingTrace.startingPoints.first {
            $0 == startingPoint
        }?.utilityElement?.fractionAlongEdge = newValue
        if let geometry = startingPoint.geoElement.geometry,
           let polyline = geometry as? Polyline {
            startingPoint.graphic?.geometry = GeometryEngine.point(
                along: polyline,
                atDistance: GeometryEngine.length(of: geometry) * newValue
            )
        }
    }
    
    /// Changes the selected network.
    ///
    /// This function also clears any set starting points in the pending trace and reloads the list of available
    /// trace configurations.
    /// - Parameter network: The new utility network to be selected.
    func setNetwork(_ network: UtilityNetwork) {
        self.network = network
        pendingTrace.startingPoints.removeAll()
        Task {
            configurations = await utilityNamedTraceConfigurations(from: map)
        }
    }
    
    /// Updates the pending trace's configuration and name, if applicable.
    ///
    /// The pending trace's name will only be updated if the user hasn't specified one already.
    /// - Parameter configuration: The selected configuration for the pending trace.
    func setPendingTrace(configuration: UtilityNamedTraceConfiguration) {
        pendingTrace.configuration = configuration
        if !pendingTrace.userDidSpecifyName {
            pendingTrace.name = "\(configuration.name) \((completedTraces.filter({ $0.configuration == configuration }).count + 1).description)"
        }
    }
    
    /// Sets the nullable members of the provided starting point and adds it to the pending trace.
    /// - Parameters:
    ///   - startingPoint: The starting point to be processed and added to the pending trace.
    func processAndAdd(startingPoint: UtilityNetworkTraceStartingPoint) async {
        guard let feature = startingPoint.geoElement as? ArcGISFeature,
              let globalid = feature.globalID else {
            userWarning = "Element could not be identified"
            return
        }
        
        // Block duplicate starting point selection
        guard !pendingTrace.startingPoints.contains(where: { startingPoint in
            return startingPoint.utilityElement?.globalID == globalid
        }) else {
            userWarning = "Duplicate starting points cannot be added"
            return
        }
        
        guard let network = self.network,
              let geometry = feature.geometry,
              let symbol = try? await (feature.featureTable?.layer as? FeatureLayer)?
            .renderer?
            .symbol(for: feature)?
            .makeSwatch(scale: 1.0),
              let utilityElement = network.makeElement(arcGISFeature: feature) else { return }
        
        if utilityElement.networkSource.kind == .edge && geometry is Polyline {
            if let mapPoint = startingPoint.mapPoint {
                utilityElement.fractionAlongEdge = fractionAlongEdge(
                    of: geometry,
                    at: mapPoint
                )
            } else {
                utilityElement.fractionAlongEdge = 0.5
            }
        } else if utilityElement.networkSource.kind == .junction &&
                    utilityElement.assetType.terminalConfiguration?.terminals.count ?? 0 > 1 {
            utilityElement.terminal = utilityElement.assetType.terminalConfiguration?.terminals.first
        }
        
        let graphic = Graphic(
            geometry: startingPoint.mapPoint ?? feature.geometry?.extent.center,
            symbol: SimpleMarkerSymbol(
                style: .cross,
                color: UIColor(self.pendingTrace.color),
                size: 20
            )
        )
        
        var newStartingPoint = startingPoint
        newStartingPoint.graphic = graphic
        newStartingPoint.image = symbol
        newStartingPoint.utilityElement = utilityElement
        
        graphicsOverlay.addGraphic(graphic)
        pendingTrace.startingPoints.append(newStartingPoint)
    }
    
    /// Sets the terminal configuration of the provided starting point.
    /// - Parameters:
    ///   - startingPoint: The starting point to be modified.
    ///   - newValue: The new utility terminal to be set on the provided starting point.
    func setTerminalConfigurationFor(
        startingPoint: UtilityNetworkTraceStartingPoint,
        to newValue: UtilityTerminal
    ) {
        pendingTrace.startingPoints.first {
            $0 == startingPoint
        }?.utilityElement?.terminal = newValue
        objectWillChange.send()
    }
    
    /// Runs the pending trace and stores it into the list of completed traces.
    /// - Returns: A Boolean value indicating whether the trace was successful or not.
    func trace() async -> Bool {
        guard let configuration = pendingTrace.configuration,
              let network = network else { return false }
        
        let minStartingPoints = configuration.minimumStartingLocations.rawValue
        
        guard pendingTrace.startingPoints.count >= minStartingPoints else {
            userWarning = "Please set at least \(minStartingPoints) starting location\(minStartingPoints > 1 ? "s" : "")."
            return false
        }
        
        let parameters = UtilityTraceParameters(
            namedTraceConfiguration: configuration,
            startingLocations: pendingTrace.startingPoints.compactMap { $0.utilityElement }
        )
        
        let traceResults: [UtilityTraceResult]
        
        do {
            traceResults = try await network.trace(traceParameters: parameters)
        } catch(let serviceError as ServiceError) {
            if let reason = serviceError.failureReason {
                userWarning = reason
            }
            return false
        } catch {
            userWarning = "An unknown error occurred"
            return false
        }
        
        var assets = [String: [String: [UtilityElement]]]()
        for result in traceResults {
            switch result {
            case let result as UtilityElementTraceResult:
                result.elements.forEach { element in
                    var assetGroup = assets[element.assetGroup.name, default: [:]]
                    var assetTypeGroup = assetGroup[element.assetType.name, default: []]
                    assetTypeGroup.append(element)
                    assetGroup.updateValue(
                        assetTypeGroup,
                        forKey: element.assetType.name
                    )
                    assets.updateValue(
                        assetGroup,
                        forKey: element.assetGroup.name
                    )
                }
                pendingTrace.assetCount = result.elements.count
                pendingTrace.assets = assets
            case let result as UtilityGeometryTraceResult:
                let createGraphic: ((Geometry, SimpleLineSymbol.Style, Color) -> (Graphic)) = { geometry, style, color in
                    return Graphic(
                        geometry: geometry,
                        symbol: SimpleLineSymbol(
                            style: style,
                            color: UIColor(color),
                            width: 5.0
                        )
                    )
                }
                if let polygon = result.polygon {
                    let graphic = createGraphic(polygon, .solid, pendingTrace.color)
                    graphicsOverlay.addGraphic(graphic)
                    pendingTrace.graphics.append(graphic)
                }
                if let polyline = result.polyline {
                    let graphic = createGraphic(polyline, .dash, pendingTrace.color)
                    graphicsOverlay.addGraphic(graphic)
                    pendingTrace.graphics.append(graphic)
                }
                if let multipoint = result.multipoint {
                    let graphic = createGraphic(multipoint, .dot, pendingTrace.color)
                    graphicsOverlay.addGraphic(graphic)
                    pendingTrace.graphics.append(graphic)
                }
                pendingTrace.utilityGeometryTraceResult = result
            case let result as UtilityFunctionTraceResult:
                result.functionOutputs.forEach { functionOutput in
                    pendingTrace.functionOutputs.append(functionOutput)
                }
                pendingTrace.utilityFunctionTraceResult = result
            default:
                break
            }
        }
        completedTraces.append(pendingTrace)
        selectedTraceIndex = completedTraces.count - 1
        pendingTrace = Trace()
        await addExternalStartingPoints()
        return true
    }
    
    /// Updates the matching completed trace.
    /// - Parameter newValue: The new completed trace.
    func update(completedTrace newValue: Trace) {
        guard let traceIndex = completedTraces.firstIndex( where: { trace in
            trace == newValue
        }) else { return }
        completedTraces[traceIndex] = newValue
    }
    
    // MARK: Private Methods
    
    /// Adds programatic starting points to the pending trace.
    private func addExternalStartingPoints() async {
        for startingPoint in externalStartingPoints {
            await processAndAdd(startingPoint: startingPoint)
        }
    }
    
    /// Changes the selected state of the graphics for the completed trace at the provided index.
    /// - Parameters:
    ///   - index: The index of the completed trace.
    ///   - isSelected: The new selection state.
    private func changeSelectedStateForTrace(
        at index: Int,
        to isSelected: Bool
    ) {
        guard index >= 0, index <= completedTraces.count - 1 else { return }
        _ = completedTraces[index].graphics.map { $0.isSelected = isSelected }
        _ = completedTraces[index].startingPoints.map { $0.graphic?.isSelected = isSelected }
    }
    
<<<<<<< HEAD
    /// Deletes all graphics for the provided trace.
    /// - Parameter trace: The trace to which delete graphics for.
    private func deleteGraphics(for trace: Trace) {
        graphicsOverlay.removeGraphics(trace.startingPoints.compactMap { $0.graphic })
        graphicsOverlay.removeGraphics(trace.graphics)
    }
    
    /// Loads the named trace configurations in the network.
    /// Returns the named trace configurations in the network on the provided map.
=======
>>>>>>> b205a648
    /// - Parameter map: A web map containing one or more utility networks.
    /// - Returns: The named trace configurations in the network on the provided map.
    func utilityNamedTraceConfigurations(from map: Map) async -> [UtilityNamedTraceConfiguration] {
        guard let network = network else { return [] }
        do {
            return try await map.getNamedTraceConfigurations(from: network)
        } catch {
            print(
                "Failed to retrieve configurations.",
                error.localizedDescription
            )
            return []
        }
    }
}

extension UtilityNetworkTraceViewModel {
    /// Finds the location on the line nearest the input point.
    /// - Parameters:
    ///   - inputGeometry: The line to be measured.
    ///   - point: A location along the line.
    /// - Returns: A location along the line expressed as a fraction of its total length.
    /// - Precondition: `inputGeometry` is a `Polyline`.
    private func fractionAlongEdge(
        of inputGeometry: Geometry,
        at point: Point
    ) -> Double {
        guard var geometry = inputGeometry as? Polyline else { return .zero }
        // Remove Z
        if geometry.hasZ {
            geometry = GeometryEngine.makeGeometry(
                from: geometry,
                z: nil
            )
        }
        
        // Confirm spatial references match
        if let spatialReference = point.spatialReference,
           spatialReference != geometry.spatialReference,
           let projectedGeometry = GeometryEngine.project(
            geometry,
            into: spatialReference
           ) {
            geometry = projectedGeometry
        }
        
        return GeometryEngine.polyline(
            geometry,
            fractionalLengthClosestTo: point,
            tolerance: 10
        )
    }
}<|MERGE_RESOLUTION|>--- conflicted
+++ resolved
@@ -461,7 +461,6 @@
         _ = completedTraces[index].startingPoints.map { $0.graphic?.isSelected = isSelected }
     }
     
-<<<<<<< HEAD
     /// Deletes all graphics for the provided trace.
     /// - Parameter trace: The trace to which delete graphics for.
     private func deleteGraphics(for trace: Trace) {
@@ -469,10 +468,6 @@
         graphicsOverlay.removeGraphics(trace.graphics)
     }
     
-    /// Loads the named trace configurations in the network.
-    /// Returns the named trace configurations in the network on the provided map.
-=======
->>>>>>> b205a648
     /// - Parameter map: A web map containing one or more utility networks.
     /// - Returns: The named trace configurations in the network on the provided map.
     func utilityNamedTraceConfigurations(from map: Map) async -> [UtilityNamedTraceConfiguration] {
