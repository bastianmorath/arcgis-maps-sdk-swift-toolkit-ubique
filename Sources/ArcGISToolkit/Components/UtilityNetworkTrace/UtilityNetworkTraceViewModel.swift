// Copyright 2022 Esri.

// Licensed under the Apache License, Version 2.0 (the "License");
// you may not use this file except in compliance with the License.
// You may obtain a copy of the License at
// http://www.apache.org/licenses/LICENSE-2.0

// Unless required by applicable law or agreed to in writing, software
// distributed under the License is distributed on an "AS IS" BASIS,
// WITHOUT WARRANTIES OR CONDITIONS OF ANY KIND, either express or implied.
// See the License for the specific language governing permissions and
// limitations under the License.

import ArcGIS
import Foundation
import SwiftUI

@MainActor final class UtilityNetworkTraceViewModel: ObservableObject {
    // MARK: Published Properties
    
    /// A list of completed traces.
    @Published private(set) var completedTraces = [Trace]()
    
    /// The available named trace configurations.
    @Published private(set) var configurations = [UtilityNamedTraceConfiguration]() {
        didSet {
            if configurations.isEmpty {
                userWarning = "No trace types found."
            }
        }
    }
    
    /// The utility network on which traces will be ran.
    @Published private(set) var network: UtilityNetwork?
    
    /// The trace currently under configuration.
    @Published var pendingTrace = Trace()
    
    /// The index of the selected trace.
    @Published private(set) var selectedTraceIndex: Int? {
        didSet {
            if let lastIndex = oldValue {
                changeSelectedStateForTrace(
                    at: lastIndex,
                    to: false
                )
            }
            if let currentIndex = selectedTraceIndex {
                changeSelectedStateForTrace(
                    at: currentIndex,
                    to: true
                )
            }
        }
    }
    
    /// Warning message presented to the user
    @Published var userWarning = ""
    
    /// A Boolean value indicating if the pending trace is configured to the point that it can be run.
    var canRunTrace: Bool {
        network != nil &&
        pendingTrace.configuration != nil &&
        !pendingTrace.startingPoints.isEmpty
    }
    
    /// The map's utility networks.
    var networks: [UtilityNetwork] {
        return map.utilityNetworks
    }
    
    /// The overlay on which trace graphics will be drawn.
    private var graphicsOverlay: GraphicsOverlay
    
    /// A map containing one or more utility networks.
    private var map: Map
    
    /// Starting points programmatically provided to the trace tool.
    var externalStartingPoints = [UtilityNetworkTraceStartingPoint]() {
        didSet {
            Task {
                await addExternalStartingPoints()
            }
        }
    }
    
    /// The selected trace.
    var selectedTrace: Trace? {
        if let index = selectedTraceIndex {
            return completedTraces[index]
        } else {
            return nil
        }
    }
    
    /// Performs required setup.
    ///
    /// - Parameters:
    ///   - map: The map to be loaded that contains at least one utility network.
    ///   - graphicsOverlay: The overlay on which trace graphics will be drawn.
    ///   - startingPoints: Starting points programmatically provided to the trace tool.
    ///   - autoLoad: If set `false`, `load()` will need to be manually called.
    init(
        map: Map,
        graphicsOverlay: GraphicsOverlay,
<<<<<<< HEAD
        startingPoints: [UtilityNetworkTraceSimpleStartingPoint],
        autoLoad: Bool = true
=======
        startingPoints: [UtilityNetworkTraceStartingPoint]
>>>>>>> 74bf7b09
    ) {
        self.map = map
        self.graphicsOverlay = graphicsOverlay
        self.externalStartingPoints = startingPoints
        if autoLoad {
            Task { await load() }
        }
    }
    
    /// Deletes the provided starting point from the pending trace.
    /// - Parameter startingPoint: The starting point to be deleted.
    func delete(_ startingPoint: UtilityNetworkTraceStartingPoint) {
        pendingTrace.startingPoints.removeAll {
            $0 == startingPoint
        }
        if let graphic = startingPoint.graphic {
            graphicsOverlay.removeGraphic(graphic)
        }
    }
    
    /// Deletes all of the completed traces.
    func deleteAllTraces() {
        selectedTraceIndex = nil
        completedTraces.forEach { traceResult in
            graphicsOverlay.removeGraphics(traceResult.startingPoints.compactMap { $0.graphic })
            graphicsOverlay.removeGraphics(traceResult.graphics)
        }
        completedTraces.removeAll()
    }
    
    /// Returns a feature for the given utility element
    /// - Parameter element: The utility element to query the network for
    /// - Returns: A feature for the given element
    func getFeatureFor(element: UtilityElement) async -> ArcGISFeature? {
        do {
            return try await network?.getFeatures(for: [element]).first ?? nil
        } catch {
            print(error.localizedDescription)
            return nil
        }
    }
    
    /// Manually loads the components necessary to use the trace tool.
    func load() async {
        do {
            try await map.load()
            for network in map.utilityNetworks {
                try await network.load()
            }
        } catch {
            print(error.localizedDescription)
        }
        network = map.utilityNetworks.first
        configurations = await utilityNamedTraceConfigurations(from: map)
        if map.utilityNetworks.isEmpty {
            userWarning = "No utility networks found."
        }
        await addExternalStartingPoints()
    }
    
    /// Selects the next trace from the list of completed traces.
    func selectNextTrace() {
        if let current = selectedTraceIndex {
            if current + 1 <= completedTraces.count - 1 {
                selectedTraceIndex = current + 1
            } else {
                selectedTraceIndex = 0
            }
        }
    }
    
    /// Selects the previous trace from the list of completed traces.
    func selectPreviousTrace() {
        if let current = selectedTraceIndex {
            if current - 1 >= 0 {
                selectedTraceIndex = current - 1
            } else {
                selectedTraceIndex = completedTraces.count - 1
            }
        }
    }
    
    /// Updates the fractional portion of an edge based starting point.
    /// - Parameters:
    ///   - startingPoint: The starting point to be updated.
    ///   - newValue: A fraction along the starting point's edge.
    func setFractionAlongEdgeFor(
        startingPoint: UtilityNetworkTraceStartingPoint,
        to newValue: Double
    ) {
        pendingTrace.startingPoints.first {
            $0 == startingPoint
        }?.utilityElement?.fractionAlongEdge = newValue
        if let geometry = startingPoint.geoElement.geometry,
           let polyline = geometry as? Polyline {
            startingPoint.graphic?.geometry = GeometryEngine.point(
                along: polyline,
                atDistance: GeometryEngine.length(of: geometry) * newValue
            )
        }
    }
    
    /// Changes the selected network.
    /// - Parameter network: The new utility network to be selected.
    ///
    /// This function also clears any set starting points in the pending trace and reloads the list of available
    /// trace configurations.
    func setNetwork(_ network: UtilityNetwork) {
        self.network = network
        pendingTrace.startingPoints.removeAll()
        Task {
            configurations = await utilityNamedTraceConfigurations(from: map)
        }
    }
    
    /// Updates the pending trace's configuration and name, if applicable.
    ///
    /// The pending trace's name will only be updated if the user hasn't specified one already.
    /// - Parameter configuration: The selected configuration for the pending trace.
    func setPendingTrace(configuration: UtilityNamedTraceConfiguration) {
        pendingTrace.configuration = configuration
        if !pendingTrace.userDidSpecifyName {
            pendingTrace.name = "\(configuration.name) \((completedTraces.filter({ $0.configuration == configuration }).count + 1).description)"
        }
    }
    
    /// Adds a new starting point to the pending trace.
    /// - Parameters:
    ///   - point: A point on the map in screen coordinates.
    ///   - mapPoint: A point on the map in map coordinates.
    ///   - proxy: Provides a method of layer identification.
    func createStartingPoint(
        at point: CGPoint,
        mapPoint: Point,
        with proxy: MapViewProxy
    ) async {
        let identifyLayerResults = try? await proxy.identifyLayers(
            screenPoint: point,
            tolerance: 10
        )
<<<<<<< HEAD
        for layerResult in identifyLayerResults ?? [] {
            for geoElement in layerResult.geoElements {
                await setStartingPoint(
                    geoElement: geoElement,
                    mapPoint: mapPoint
                )
=======
        identifyLayerResults?.forEach { identifyLayerResult in
            identifyLayerResult.geoElements.forEach { geoElement in
                let startingPoint = UtilityNetworkTraceStartingPoint(
                    geoElement: geoElement,
                    mapPoint: mapPoint
                )
                processAndAdd(startingPoint)
>>>>>>> 74bf7b09
            }
        }
    }
    
    /// Asynchronously sets the nullable members of the provided starting point and adds it to the pending
    /// trace.
    /// - Parameters:
<<<<<<< HEAD
    ///   - geoElement: An element that corresponds to another within the utility network.
    ///   - mapPoint: A point on the map in map coordinates.
    func setStartingPoint(
        geoElement: GeoElement,
        mapPoint: Point? = nil
    ) async {
        guard let feature = geoElement as? ArcGISFeature,
              let globalid = feature.globalID else {
            userWarning = "Element could not be identified"
            return
        }
        
        // Block duplicate starting point selection
        guard !pendingTrace.startingPoints.contains(where: { startingPoint in
                  return startingPoint.utilityElement.globalID == globalid
              }) else {
            userWarning = "Duplicate starting points cannot be added"
            return
        }
        
        guard let network = self.network,
              let geometry = feature.geometry,
              let symbol = try? await (feature.featureTable?.layer as? FeatureLayer)?
            .renderer?
            .symbol(for: feature)?
            .makeSwatch(scale: 1.0),
              let utilityElement = network.createElement(arcGISFeature: feature) else { return }
        
        if utilityElement.networkSource.kind == .edge && geometry is Polyline {
            if let mapPoint = mapPoint {
                utilityElement.fractionAlongEdge = fractionAlongEdge(
                    of: geometry,
                    at: mapPoint
=======
    ///   - startingPoint: The starting point to be processed and added to the pending trace.
    func processAndAdd(_ startingPoint: UtilityNetworkTraceStartingPoint) {
        Task {
            guard let feature = startingPoint.geoElement as? ArcGISFeature,
                  let globalid = feature.attributes["globalid"] as? UUID else {
                userWarning = "Element could not be identified"
                return
            }
            
            // Block duplicate starting point selection
            guard !pendingTrace.startingPoints.contains(where: { startingPoint in
                      return startingPoint.utilityElement?.globalID == globalid
                  }) else {
                userWarning = "Duplicate starting points cannot be added"
                return
            }
            
            guard let network = self.network,
                  let geometry = feature.geometry,
                  let symbol = try? await (feature.featureTable?.layer as? FeatureLayer)?
                .renderer?
                .symbol(for: feature)?
                .makeSwatch(scale: 1.0),
                  let utilityElement = network.createElement(arcGISFeature: feature) else { return }
            
            if utilityElement.networkSource.kind == .edge && geometry is Polyline {
                if let mapPoint = startingPoint.mapPoint {
                    utilityElement.fractionAlongEdge = fractionAlongEdge(
                        of: geometry,
                        at: mapPoint
                    )
                } else {
                    utilityElement.fractionAlongEdge = 0.5
                }
            } else if utilityElement.networkSource.kind == .junction &&
                        utilityElement.assetType.terminalConfiguration?.terminals.count ?? 0 > 1 {
                utilityElement.terminal = utilityElement.assetType.terminalConfiguration?.terminals.first
            }
            
            let graphic = Graphic(
                geometry: startingPoint.mapPoint ?? feature.geometry?.extent.center,
                symbol: SimpleMarkerSymbol(
                    style: .cross,
                    color: UIColor(self.pendingTrace.color),
                    size: 20
>>>>>>> 74bf7b09
                )
            } else {
                utilityElement.fractionAlongEdge = 0.5
            }
            
<<<<<<< HEAD
        } else if utilityElement.networkSource.kind == .junction &&
                    utilityElement.assetType.terminalConfiguration?.terminals.count ?? 0 > 1 {
            utilityElement.terminal = utilityElement.assetType.terminalConfiguration?.terminals.first
=======
            var newStartingPoint = startingPoint
            newStartingPoint.graphic = graphic
            newStartingPoint.image = symbol
            newStartingPoint.utilityElement = utilityElement
            
            graphicsOverlay.addGraphic(graphic)
            pendingTrace.startingPoints.append(newStartingPoint)
>>>>>>> 74bf7b09
        }
        
        let graphic = Graphic(
            geometry: mapPoint ?? feature.geometry?.extent.center,
            symbol: SimpleMarkerSymbol(
                style: .cross,
                color: UIColor(self.pendingTrace.color),
                size: 20
            )
        )
        
        let startingPoint = UtilityNetworkTraceStartingPoint(
            extent: geometry.extent,
            geoElement: geoElement,
            graphic: graphic,
            image: symbol,
            utilityElement: utilityElement
        )
        graphicsOverlay.addGraphic(graphic)
        pendingTrace.startingPoints.append(startingPoint)
    }
    
    func setTerminalConfigurationFor(
        startingPoint: UtilityNetworkTraceStartingPoint,
        to newValue: UtilityTerminal
    ) {
        pendingTrace.startingPoints.first {
            $0 == startingPoint
        }?.utilityElement?.terminal = newValue
        objectWillChange.send()
    }
    
    /// Runs the pending trace and stores it into the list of completed traces.
    /// - Returns: A Boolean value indicating whether the trace was successful or not.
    func trace() async -> Bool {
        guard let configuration = pendingTrace.configuration,
              let network = network else { return false }
        
        let minStartingPoints = configuration.minimumStartingLocations.rawValue
        
        guard pendingTrace.startingPoints.count >= minStartingPoints else {
            userWarning = "Please set at least \(minStartingPoints) starting location\(minStartingPoints > 1 ? "s" : "")."
            return false
        }
        
        let parameters = UtilityTraceParameters(
            namedTraceConfiguration: configuration,
            startingLocations: pendingTrace.startingPoints.compactMap { $0.utilityElement }
        )
        
        let traceResults: [UtilityTraceResult]
        
        do {
            traceResults = try await network.trace(traceParameters: parameters)
        } catch(let serviceError as ServiceError) {
            if let reason = serviceError.failureReason {
                userWarning = reason
            }
            return false
        } catch {
            userWarning = "An unknown error occurred"
            return false
        }
        
        var assets = [String: [String: [UtilityElement]]]()
        for result in traceResults {
            switch result {
            case let result as UtilityElementTraceResult:
                result.elements.forEach { element in
                    var assetGroup = assets[element.assetGroup.name, default: [:]]
                    var assetTypeGroup = assetGroup[element.assetType.name, default: []]
                    assetTypeGroup.append(element)
                    assetGroup.updateValue(
                        assetTypeGroup,
                        forKey: element.assetType.name
                    )
                    assets.updateValue(
                        assetGroup,
                        forKey: element.assetGroup.name
                    )
                }
                pendingTrace.assetCount = result.elements.count
                pendingTrace.assets = assets
            case let result as UtilityGeometryTraceResult:
                let createGraphic: ((Geometry, SimpleLineSymbol.Style, Color) -> (Graphic)) = { geometry, style, color in
                    return Graphic(
                        geometry: geometry,
                        symbol: SimpleLineSymbol(
                            style: style,
                            color: UIColor(color),
                            width: 5.0
                        )
                    )
                }
                if let polygon = result.polygon {
                    let graphic = createGraphic(polygon, .solid, pendingTrace.color)
                    graphicsOverlay.addGraphic(graphic)
                    pendingTrace.graphics.append(graphic)
                }
                if let polyline = result.polyline {
                    let graphic = createGraphic(polyline, .dash, pendingTrace.color)
                    graphicsOverlay.addGraphic(graphic)
                    pendingTrace.graphics.append(graphic)
                }
                if let multipoint = result.multipoint {
                    let graphic = createGraphic(multipoint, .dot, pendingTrace.color)
                    graphicsOverlay.addGraphic(graphic)
                    pendingTrace.graphics.append(graphic)
                }
                pendingTrace.utilityGeometryTraceResult = result
            case let result as UtilityFunctionTraceResult:
                result.functionOutputs.forEach { functionOutput in
                    pendingTrace.functionOutputs.append(functionOutput)
                }
                pendingTrace.utilityFunctionTraceResult = result
            default:
                break
            }
        }
        completedTraces.append(pendingTrace)
        selectedTraceIndex = completedTraces.count - 1
        pendingTrace = Trace()
        await addExternalStartingPoints()
        return true
    }
    
    /// Updates the matching completed trace.
    /// - Parameter newValue: The new completed trace.
    func update(completedTrace newValue: Trace) {
        guard let traceIndex = completedTraces.firstIndex( where: { trace in
            trace == newValue
        }) else { return }
        completedTraces[traceIndex] = newValue
    }
    
    // MARK: Private Methods
    
    /// Adds programatic starting points to the pending trace.
<<<<<<< HEAD
    private func addExternalStartingPoints() async {
        for startingPoint in externalStartingPoints {
            await setStartingPoint(
                geoElement: startingPoint.geoElement,
                mapPoint: startingPoint.point
            )
=======
    private func addExternalStartingPoints() {
        externalStartingPoints.forEach {
            processAndAdd($0)
>>>>>>> 74bf7b09
        }
    }
    
    /// Changes the selected state of the graphics for the completed trace at the provided index.
    /// - Parameters:
    ///   - index: The index of the completed trace.
    ///   - isSelected: The new selection state.
    private func changeSelectedStateForTrace(
        at index: Int,
        to isSelected: Bool
    ) {
        guard index >= 0, index <= completedTraces.count - 1 else { return }
        _ = completedTraces[index].graphics.map { $0.isSelected = isSelected }
        _ = completedTraces[index].startingPoints.map { $0.graphic?.isSelected = isSelected }
    }
    
    /// Loads the named trace configurations in the network.
    /// Returns the named trace configurations in the network on the provided map.
    /// - Parameter map: A web map containing one or more utility networks.
    func utilityNamedTraceConfigurations(from map: Map) async -> [UtilityNamedTraceConfiguration] {
        guard let network = network else { return [] }
        do {
            return try await map.getNamedTraceConfigurations(from: network)
        } catch {
            print(
                "Failed to retrieve configurations.",
                error.localizedDescription
            )
            return []
        }
    }
}

extension UtilityNetworkTraceViewModel {
    /// Finds the location on the line nearest the input point, expressed as the fraction along the line’s total
    /// geodesic length.
    /// - Parameters:
    ///   - inputGeometry: The line to be measured.
    ///   - point: A location along the line.
    private func fractionAlongEdge(
        of inputGeometry: Geometry,
        at point: Point
    ) -> Double {
        var geometry = inputGeometry
        // Remove Z
        if geometry.hasZ {
            geometry = GeometryEngine.makeGeometry(
                from: geometry,
                z: nil
            )
        }
        
        // Confirm spatial references match
        if let spatialReference = point.spatialReference,
           spatialReference != geometry.spatialReference,
           let projectedGeometry = GeometryEngine.project(
            geometry,
            into: spatialReference
           ) {
            geometry = projectedGeometry
        }
        
        return GeometryEngine.polyline(
            geometry as! Polyline,
            fractionalLengthClosestTo: point,
            tolerance: 10
        )
    }
}<|MERGE_RESOLUTION|>--- conflicted
+++ resolved
@@ -103,12 +103,8 @@
     init(
         map: Map,
         graphicsOverlay: GraphicsOverlay,
-<<<<<<< HEAD
-        startingPoints: [UtilityNetworkTraceSimpleStartingPoint],
+        startingPoints: [UtilityNetworkTraceStartingPoint],
         autoLoad: Bool = true
-=======
-        startingPoints: [UtilityNetworkTraceStartingPoint]
->>>>>>> 74bf7b09
     ) {
         self.map = map
         self.graphicsOverlay = graphicsOverlay
@@ -249,22 +245,13 @@
             screenPoint: point,
             tolerance: 10
         )
-<<<<<<< HEAD
         for layerResult in identifyLayerResults ?? [] {
             for geoElement in layerResult.geoElements {
-                await setStartingPoint(
-                    geoElement: geoElement,
-                    mapPoint: mapPoint
-                )
-=======
-        identifyLayerResults?.forEach { identifyLayerResult in
-            identifyLayerResult.geoElements.forEach { geoElement in
                 let startingPoint = UtilityNetworkTraceStartingPoint(
                     geoElement: geoElement,
                     mapPoint: mapPoint
                 )
-                processAndAdd(startingPoint)
->>>>>>> 74bf7b09
+                await processAndAdd(startingPoint)
             }
         }
     }
@@ -272,14 +259,9 @@
     /// Asynchronously sets the nullable members of the provided starting point and adds it to the pending
     /// trace.
     /// - Parameters:
-<<<<<<< HEAD
-    ///   - geoElement: An element that corresponds to another within the utility network.
-    ///   - mapPoint: A point on the map in map coordinates.
-    func setStartingPoint(
-        geoElement: GeoElement,
-        mapPoint: Point? = nil
-    ) async {
-        guard let feature = geoElement as? ArcGISFeature,
+    ///   - startingPoint: The starting point to be processed and added to the pending trace.
+    func processAndAdd(_ startingPoint: UtilityNetworkTraceStartingPoint) async {
+        guard let feature = startingPoint.geoElement as? ArcGISFeature,
               let globalid = feature.globalID else {
             userWarning = "Element could not be identified"
             return
@@ -287,8 +269,8 @@
         
         // Block duplicate starting point selection
         guard !pendingTrace.startingPoints.contains(where: { startingPoint in
-                  return startingPoint.utilityElement.globalID == globalid
-              }) else {
+            return startingPoint.utilityElement?.globalID == globalid
+        }) else {
             userWarning = "Duplicate starting points cannot be added"
             return
         }
@@ -302,79 +284,21 @@
               let utilityElement = network.createElement(arcGISFeature: feature) else { return }
         
         if utilityElement.networkSource.kind == .edge && geometry is Polyline {
-            if let mapPoint = mapPoint {
+            if let mapPoint = startingPoint.mapPoint {
                 utilityElement.fractionAlongEdge = fractionAlongEdge(
                     of: geometry,
                     at: mapPoint
-=======
-    ///   - startingPoint: The starting point to be processed and added to the pending trace.
-    func processAndAdd(_ startingPoint: UtilityNetworkTraceStartingPoint) {
-        Task {
-            guard let feature = startingPoint.geoElement as? ArcGISFeature,
-                  let globalid = feature.attributes["globalid"] as? UUID else {
-                userWarning = "Element could not be identified"
-                return
-            }
-            
-            // Block duplicate starting point selection
-            guard !pendingTrace.startingPoints.contains(where: { startingPoint in
-                      return startingPoint.utilityElement?.globalID == globalid
-                  }) else {
-                userWarning = "Duplicate starting points cannot be added"
-                return
-            }
-            
-            guard let network = self.network,
-                  let geometry = feature.geometry,
-                  let symbol = try? await (feature.featureTable?.layer as? FeatureLayer)?
-                .renderer?
-                .symbol(for: feature)?
-                .makeSwatch(scale: 1.0),
-                  let utilityElement = network.createElement(arcGISFeature: feature) else { return }
-            
-            if utilityElement.networkSource.kind == .edge && geometry is Polyline {
-                if let mapPoint = startingPoint.mapPoint {
-                    utilityElement.fractionAlongEdge = fractionAlongEdge(
-                        of: geometry,
-                        at: mapPoint
-                    )
-                } else {
-                    utilityElement.fractionAlongEdge = 0.5
-                }
-            } else if utilityElement.networkSource.kind == .junction &&
-                        utilityElement.assetType.terminalConfiguration?.terminals.count ?? 0 > 1 {
-                utilityElement.terminal = utilityElement.assetType.terminalConfiguration?.terminals.first
-            }
-            
-            let graphic = Graphic(
-                geometry: startingPoint.mapPoint ?? feature.geometry?.extent.center,
-                symbol: SimpleMarkerSymbol(
-                    style: .cross,
-                    color: UIColor(self.pendingTrace.color),
-                    size: 20
->>>>>>> 74bf7b09
                 )
             } else {
                 utilityElement.fractionAlongEdge = 0.5
             }
-            
-<<<<<<< HEAD
         } else if utilityElement.networkSource.kind == .junction &&
                     utilityElement.assetType.terminalConfiguration?.terminals.count ?? 0 > 1 {
             utilityElement.terminal = utilityElement.assetType.terminalConfiguration?.terminals.first
-=======
-            var newStartingPoint = startingPoint
-            newStartingPoint.graphic = graphic
-            newStartingPoint.image = symbol
-            newStartingPoint.utilityElement = utilityElement
-            
-            graphicsOverlay.addGraphic(graphic)
-            pendingTrace.startingPoints.append(newStartingPoint)
->>>>>>> 74bf7b09
         }
         
         let graphic = Graphic(
-            geometry: mapPoint ?? feature.geometry?.extent.center,
+            geometry: startingPoint.mapPoint ?? feature.geometry?.extent.center,
             symbol: SimpleMarkerSymbol(
                 style: .cross,
                 color: UIColor(self.pendingTrace.color),
@@ -382,15 +306,13 @@
             )
         )
         
-        let startingPoint = UtilityNetworkTraceStartingPoint(
-            extent: geometry.extent,
-            geoElement: geoElement,
-            graphic: graphic,
-            image: symbol,
-            utilityElement: utilityElement
-        )
+        var newStartingPoint = startingPoint
+        newStartingPoint.graphic = graphic
+        newStartingPoint.image = symbol
+        newStartingPoint.utilityElement = utilityElement
+        
         graphicsOverlay.addGraphic(graphic)
-        pendingTrace.startingPoints.append(startingPoint)
+        pendingTrace.startingPoints.append(newStartingPoint)
     }
     
     func setTerminalConfigurationFor(
@@ -509,18 +431,9 @@
     // MARK: Private Methods
     
     /// Adds programatic starting points to the pending trace.
-<<<<<<< HEAD
     private func addExternalStartingPoints() async {
         for startingPoint in externalStartingPoints {
-            await setStartingPoint(
-                geoElement: startingPoint.geoElement,
-                mapPoint: startingPoint.point
-            )
-=======
-    private func addExternalStartingPoints() {
-        externalStartingPoints.forEach {
-            processAndAdd($0)
->>>>>>> 74bf7b09
+            await processAndAdd(startingPoint)
         }
     }
     
