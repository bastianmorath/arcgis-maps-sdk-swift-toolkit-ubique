--- conflicted
+++ resolved
@@ -129,14 +129,9 @@
         await withTaskGroup(of: Void.self) { [weak self] taskGroup in
             guard let self else { return }
             for layer in network?.layers ?? [] {
-<<<<<<< HEAD
-                taskGroup.addTask { @MainActor in
+                taskGroup.addTask { @MainActor @Sendable in
                     if let screenPoint = proxy.screenPoint(fromLocation: mapPoint),
                        let result = try? await proxy.identify(on: layer, screenPoint: screenPoint, tolerance: 10) {
-=======
-                taskGroup.addTask { @MainActor @Sendable in
-                    if let result = try? await proxy.identify(on: layer, screenPoint: screenPoint, tolerance: 10) {
->>>>>>> 683bfe21
                         for element in result.geoElements {
                             await self.processAndAdd(
                                 startingPoint: UtilityNetworkTraceStartingPoint(geoElement: element, mapPoint: mapPoint)
