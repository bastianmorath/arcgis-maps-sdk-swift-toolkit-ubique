--- conflicted
+++ resolved
@@ -272,7 +272,6 @@
     }
     
     /// Runs the pending trace and stores it into the list of completed traces.
-<<<<<<< HEAD
     /// - Returns: A Boolean value indicating whether the trace was successful or not.
     func trace() async -> Bool {
         guard let configuration = pendingTrace.configuration,
@@ -287,15 +286,7 @@
         
         let parameters = UtilityTraceParameters(
             namedTraceConfiguration: configuration,
-            startingLocations: pendingTrace.startingPoints.compactMap{ $0.utilityElement }
-=======
-    func trace() {
-        guard let config = pendingTrace.configuration,
-              let network = network else { return }
-        let params = UtilityTraceParameters(
-            namedTraceConfiguration: config,
             startingLocations: pendingTrace.startingPoints.compactMap { $0.utilityElement }
->>>>>>> cfbda501
         )
         
         let traceResults: [UtilityTraceResult]
