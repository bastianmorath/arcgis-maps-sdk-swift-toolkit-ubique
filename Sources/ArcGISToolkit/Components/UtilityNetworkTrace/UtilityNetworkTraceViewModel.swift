--- conflicted
+++ resolved
@@ -101,12 +101,8 @@
     init(
         map: Map,
         graphicsOverlay: GraphicsOverlay,
-<<<<<<< HEAD
-        startingPoints: [(GeoElement, Point?)],
+        startingPoints: [UtilityNetworkTraceSimpleStartingPoint],
         autoLoad: Bool = true
-=======
-        startingPoints: [UtilityNetworkTraceSimpleStartingPoint]
->>>>>>> 950f4d3b
     ) {
         self.map = map
         self.graphicsOverlay = graphicsOverlay
