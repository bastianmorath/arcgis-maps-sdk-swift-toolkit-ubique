--- conflicted
+++ resolved
@@ -159,10 +159,7 @@
                 }
                 if !viewModel.pendingTrace.startingPoints.isEmpty {
                     DisclosureGroup(
-                        String(
-                            localized: "\(viewModel.pendingTrace.startingPoints.count) selected",
-                            comment: "The number of selected starting points."
-                        ),
+                        "\(viewModel.pendingTrace.startingPoints.count) selected",
                         isExpanded: Binding(
                             get: { isFocused(traceCreationActivity: .viewingStartingPoints) },
                             set: { currentActivity = .creatingTrace($0 ? .viewingStartingPoints : nil) }
@@ -174,11 +171,7 @@
             }
             Section {
                 DisclosureGroup(
-<<<<<<< HEAD
                     "Advanced Options",
-=======
-                    "\(viewModel.pendingTrace.startingPoints.count) selected",
->>>>>>> cf9f7e08
                     isExpanded: Binding(
                         get: { isFocused(traceCreationActivity: .viewingAdvancedOptions) },
                         set: { currentActivity = .creatingTrace($0 ? .viewingAdvancedOptions : nil) }
