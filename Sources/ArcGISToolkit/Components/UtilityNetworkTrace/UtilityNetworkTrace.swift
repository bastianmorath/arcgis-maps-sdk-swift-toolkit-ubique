--- conflicted
+++ resolved
@@ -324,7 +324,6 @@
             .lineLimit(1)
             .frame(maxWidth: .infinity, alignment: .center)
         List {
-<<<<<<< HEAD
             if selectedStartingPoint?.utilityElement.networkSource.kind == .edge {
                 Section("Fraction Along Edge") {
                     Slider(value: Binding(get: {
@@ -360,9 +359,6 @@
                     }
                 }
             }
-            Text(selectedStartingPoint?.utilityElement.globalID.uuidString ?? "N/A")
-=======
->>>>>>> 6bf1f353
             ForEach(Array(selectedStartingPoint!.geoElement.attributes.sorted(by: { $0.key < $1.key})), id: \.key) { item in
                 HStack{
                     Text(item.key)
