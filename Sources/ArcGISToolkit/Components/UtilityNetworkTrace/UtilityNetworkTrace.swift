// Copyright 2022 Esri
//
// Licensed under the Apache License, Version 2.0 (the "License");
// you may not use this file except in compliance with the License.
// You may obtain a copy of the License at
//
//   https://www.apache.org/licenses/LICENSE-2.0
//
// Unless required by applicable law or agreed to in writing, software
// distributed under the License is distributed on an "AS IS" BASIS,
// WITHOUT WARRANTIES OR CONDITIONS OF ANY KIND, either express or implied.
// See the License for the specific language governing permissions and
// limitations under the License.

import ArcGIS
import SwiftUI

/// `UtilityNetworkTrace` runs traces on a webmap published with a utility network and trace configurations.
///
/// | iPhone | iPad |
/// | ------ | ---- |
/// | ![image](UtilityNetworkTrace-iPhone) | ![image](UtilityNetworkTrace-iPad) |
///
/// **Features**
///
/// The utility network trace tool displays a list of named trace configurations defined for utility
/// networks in a web map. It enables users to add starting points and perform trace analysis from
/// the selected named trace configuration.
///
/// A named trace configuration defined for a utility network in a webmap comprises the parameters
/// used for a utility network trace.
///
/// **Behavior**
///
/// The tool allows users to:
///
///  - Choose between multiple networks (if more than one is defined in a webmap).
///  - Choose between named trace configurations:
/// ![image](UtilityNetworkTraceConfigurations)
///  - Add trace starting points either programmatically or by tapping on a map view, then use the
///  inspection view to narrow the selection:
/// ![image](UtilityNetworkTraceStartingPointDetail-iPad)
///  - View trace results:
///
/// | iPhone | iPad |
/// | ------ | ---- |
/// | ![image](UtilityNetworkTraceResult-iPhone) | ![image](UtilityNetworkTraceResult-iPad) |
///
///  - Run multiple trace scenarios, then use color and name to compare results:
/// ![image](UtilityNetworkTraceAdvancedOptions)
///
///  - See user-friendly warnings to help avoid common mistakes, including specifying too many
/// starting points or running the same trace configuration multiple times.
///
/// **Associated Types**
///
/// `UtilityNetworkTrace` has the following associated type:
///
/// - ``UtilityNetworkTraceStartingPoint``
///
/// To see the `UtilityNetworkTrace` in action, check out the [Examples](https://github.com/Esri/arcgis-maps-sdk-swift-toolkit/tree/main/Examples/Examples)
/// and refer to [UtilityNetworkTraceExampleView.swift](https://github.com/Esri/arcgis-maps-sdk-swift-toolkit/blob/main/Examples/Examples/UtilityNetworkTraceExampleView.swift)
/// in the project. To learn more about using the `UtilityNetworkTrace` see the <doc:UtilityNetworkTraceTutorial>.
@available(visionOS, unavailable)
public struct UtilityNetworkTrace: View {
    /// The proxy to provide access to map view operations.
    private var mapViewProxy: MapViewProxy?
    
    // MARK: Enums
    
    /// Activities users will perform while creating a new trace.
    private enum TraceCreationActivity: Hashable {
        /// The user is adding starting points.
        case addingStartingPoints
        /// The user is inspecting details of a chosen starting point.
        case inspectingStartingPoint(UtilityNetworkTraceStartingPoint)
        /// The user is viewing the list of advanced options.
        case viewingAdvancedOptions
        /// The user is viewing the list of available networks.
        case viewingNetworkOptions
        /// The user is viewing the list of chosen starting points.
        case viewingStartingPoints
        /// The user is viewing the list of available trace configurations.
        case viewingTraceConfigurations
    }
    
    /// Activities users will perform while viewing completed traces.
    private enum TraceViewingActivity: Hashable {
        /// The user is viewing the list of available trace options.
        case viewingAdvancedOptions
        /// The user is viewing the list of element results.
        case viewingElementGroup(named: String)
        /// The user is viewing the list of feature results.
        case viewingFeatureResults
        /// The user is viewing the list of function results.
        case viewingFunctionResults
    }
    
    /// Activities users will perform while using the Utility Network Trace tool.
    private enum UserActivity: Hashable {
        /// The user is creating a new trace.
        case creatingTrace(TraceCreationActivity?)
        /// The user is viewing traces that have been created.
        case viewingTraces(TraceViewingActivity?)
    }
    
    // MARK: States
    
    /// The current detent of the floating panel.
    @Binding private var activeDetent: FloatingPanelDetent?
    
    /// The current user activity.
    @State private var currentActivity: UserActivity = .creatingTrace(nil)
    
    /// A Boolean value indicating whether the map should be zoomed to the extent of the trace result.
    @State private var shouldZoomOnTraceCompletion = true
    
    /// A Boolean value indicating whether the Clear All Results confirmation
    /// dialog is being shown.
    @State private var isShowingClearAllResultsConfirmationDialog = false
    
    /// The view model used by the view. The `UtilityNetworkTraceViewModel` manages state.
    /// The view observes `UtilityNetworkTraceViewModel` for changes in state.
    @StateObject private var viewModel: UtilityNetworkTraceViewModel
    
    // MARK: Bindings
    
    /// Starting points programmatically provided to the trace tool.
    @Binding private var externalStartingPoints: [UtilityNetworkTraceStartingPoint]
    
    /// The graphics overlay to hold generated starting point and trace graphics.
    @Binding private var graphicsOverlay: GraphicsOverlay
    
    /// Acts as the point at which newly selected starting point graphics will be created.
    @Binding private var mapPoint: Point?
    
    // MARK: Subviews
    
    /// Allows the user to switch between the trace creation and viewing tabs.
    private var activityPicker: some View {
        Picker(
            String.modePickerTitle,
            selection: Binding<UserActivity>(
                get: {
                    switch currentActivity {
                    case .creatingTrace(_):
                        return UserActivity.creatingTrace(nil)
                    case .viewingTraces:
                        return UserActivity.viewingTraces(nil)
                    }
                }, set: { newActivity, _ in
                    currentActivity = newActivity
                }
            )
        ) {
            Text(String.newTraceOptionLabel).tag(UserActivity.creatingTrace(nil))
            Text(String.resultsOptionLabel).tag(UserActivity.viewingTraces(nil))
        }
        .pickerStyle(.segmented)
        .padding()
    }
    
    /// Allows the user to cancel out of selecting a new starting point.
    private var cancelAddStartingPoints: some View {
        Button(String.cancelStartingPointSelection, role: .destructive) {
            currentActivity = .creatingTrace(nil)
            activeDetent = .half
        }
        .buttonStyle(.bordered)
    }
    
    /// Displays information about a chosen asset group.
    @ViewBuilder private var assetGroupDetail: some View {
        if let assetGroupName = selectedAssetGroupName,
           let assetTypeGroups = viewModel.selectedTrace?.elementsByType(inGroupNamed: assetGroupName) {
            makeBackButton(title: .featureResultsTitle) {
                currentActivity = .viewingTraces(.viewingFeatureResults)
            }
            makeDetailSectionHeader(title: assetGroupName)
            List {
                ForEach(
                    assetTypeGroups.sorted(using: KeyPathComparator(\.key)),
                    id: \.key
                ) { (name, elements) in
                    Section(name) {
                        DisclosureGroup {
                            ForEach(elements, id: \.globalID) { element in
                                Button {
                                    Task {
                                        if let feature = await viewModel.feature(for: element),
                                           let geometry = feature.geometry {
                                            updateViewpoint(to: geometry.extent)
                                        }
                                    }
                                } label: {
                                    Label {
                                        Text(
                                            "Object ID: \(element.objectID, format: .number.grouping(.never))",
                                            bundle: .toolkitModule,
                                            comment: "A string identifying a utility network object."
                                        )
                                    } icon: {
                                        Image(systemName: "scope")
                                    }
                                }
                            }
                        } label: {
                            Text(elements.count, format: .number)
                                .catalystPadding(4)
                        }
                    }
                }
            }
        }
    }
    
    /// Displays the list of available named trace configurations.
    @ViewBuilder private var configurationsList: some View {
        if viewModel.configurations.isEmpty {
            Text(String.noConfigurationsAvailable)
        } else {
            ForEach(viewModel.configurations.sorted { $0.name < $1.name }, id: \.name) { configuration in
                Button {
                    viewModel.setPendingTrace(configuration: configuration)
                    currentActivity = .creatingTrace(nil)
                } label: {
                    Text(configuration.name)
                }
                .listRowBackground(configuration.name == viewModel.pendingTrace.configuration?.name ? Color.secondary.opacity(0.5) : nil)
            }
        }
    }
    
    /// Displays the list of available networks.
    @ViewBuilder private var networksList: some View {
        ForEach(viewModel.networks, id: \.name) { network in
            Text(network.name)
                .lineLimit(1)
                .listRowBackground(network.name == viewModel.network?.name ? Color.secondary.opacity(0.5) : nil)
                .onTapGesture {
                    viewModel.setNetwork(network)
                    currentActivity = .creatingTrace(nil)
                }
        }
    }
    
    /// The tab that allows for a new trace to be configured.
    @ViewBuilder private var newTraceTab: some View {
        List {
            if viewModel.networks.count > 1 {
                Section(String.networkSectionLabel) {
                    DisclosureGroup(
                        isExpanded: Binding {
                            isFocused(traceCreationActivity: .viewingNetworkOptions)
                        } set: {
                            currentActivity = .creatingTrace($0 ? .viewingNetworkOptions : nil)
                        }
                    ) {
                        networksList
                    } label: {
                        Text(viewModel.network?.name ?? .selectNetwork)
                            .catalystPadding(4)
                    }
                }
            }
            Section(String.traceConfigurationSectionLabel) {
                DisclosureGroup(
                    isExpanded: Binding {
                        isFocused(traceCreationActivity: .viewingTraceConfigurations)
                    } set: {
                        currentActivity = .creatingTrace($0 ? .viewingTraceConfigurations : nil)
                    }
                ) {
                    configurationsList
                } label: {
                    Text(viewModel.pendingTrace.configuration?.name ?? .selectTraceConfiguration)
                        .catalystPadding(4)
                }
            }
            Section(String.startingPointsTitle) {
                Button(String.addNewButtonLabel) {
                    currentActivity = .creatingTrace(.addingStartingPoints)
                    activeDetent = .summary
                }
                if !viewModel.pendingTrace.startingPoints.isEmpty {
                    DisclosureGroup(
                        isExpanded: Binding {
                            isFocused(traceCreationActivity: .viewingStartingPoints)
                        } set: {
                            currentActivity = .creatingTrace($0 ? .viewingStartingPoints : nil)
                        }
                    ) {
                        startingPointsList
                    } label: {
                        Text(
                            "\(viewModel.pendingTrace.startingPoints.count) selected",
                            bundle: .toolkitModule,
                            comment: "A label declaring the number of starting points selected for a utility network trace."
                        )
                        .catalystPadding(4)
                    }
                }
            }
            Section {
                DisclosureGroup(
                    isExpanded: Binding {
                        isFocused(traceCreationActivity: .viewingAdvancedOptions)
                    } set: {
                        currentActivity = .creatingTrace($0 ? .viewingAdvancedOptions : nil)
                    }
                ) {
                    HStack {
                        Text(String.nameLabel)
                        Spacer()
                        TextField(String.nameLabel, text: $viewModel.pendingTrace.name)
                            .onSubmit {
                                viewModel.pendingTrace.userDidSpecifyName = true
                            }
                            .multilineTextAlignment(.trailing)
                            .foregroundColor(.blue)
                    }
                    ColorPicker(String.colorLabel, selection: $viewModel.pendingTrace.color)
                    Toggle(String.zoomToResult, isOn: $shouldZoomOnTraceCompletion)
                } label: {
                    Text(String.advancedOptionsHeaderLabel)
                        .catalystPadding(4)
                }
            }
        }
        Button(String.traceButtonLabel) {
            Task {
                if await viewModel.trace() {
                    currentActivity = .viewingTraces(nil)
                    if shouldZoomOnTraceCompletion,
                       let extent = viewModel.selectedTrace?.resultExtent {
                        updateViewpoint(to: extent)
                    }
                }
            }
        }
        .buttonStyle(.bordered)
        .disabled(!viewModel.canRunTrace)
    }
    
    /// Navigator at the top of the results tab that allows users to cycle through completed traces.
    @ViewBuilder private var resultsNavigator: some View {
        if viewModel.completedTraces.count > 1 {
            HStack {
                if viewModel.completedTraces.count > 1 {
                    Button {
                        viewModel.selectPreviousTrace()
                        if let extent = viewModel.selectedTrace?.resultExtent {
                            updateViewpoint(to: extent)
                        }
                    } label: {
                        Image(systemName: "chevron.backward")
                    }
                }
                Text(currentTraceLabel)
                    .padding(.horizontal)
                if viewModel.completedTraces.count > 1 {
                    Button {
                        viewModel.selectNextTrace()
                        if let extent = viewModel.selectedTrace?.resultExtent {
                            updateViewpoint(to: extent)
                        }
                    } label: {
                        Image(systemName: "chevron.forward")
                    }
                }
            }
        }
    }
    
    /// The tab that allows for viewing completed traces.
    @ViewBuilder private var resultsTab: some View {
        resultsNavigator
            .padding(2.5)
        if let selectedTrace = viewModel.selectedTrace {
            Menu(selectedTrace.name) {
                if let resultExtent = selectedTrace.resultExtent {
                    Button(String.zoomToButtonLabel) {
                        updateViewpoint(to: resultExtent)
                    }
                }
                Button(String.deleteButtonLabel) {
                    if viewModel.completedTraces.count == 1 {
                        currentActivity = .creatingTrace(nil)
                    }
                    viewModel.deleteTrace(selectedTrace)
                }
            }
            .font(.title3)
            .catalystPadding()
        }
        if activeDetent != .summary {
            List {
                Section(String.featureResultsTitle) {
                    DisclosureGroup(
                        isExpanded: Binding {
                            isFocused(traceViewingActivity: .viewingFeatureResults)
                        } set: {
                            currentActivity = .viewingTraces($0 ? .viewingFeatureResults : nil)
                        }
                    ) {
                        if let selectedTrace = viewModel.selectedTrace {
                            ForEach(selectedTrace.assetGroupNames.sorted(), id: \.self) { assetGroupName in
                                HStack {
                                    Text(assetGroupName)
                                    Spacer()
                                    Text(selectedTrace.elements(inAssetGroupNamed: assetGroupName).count, format: .number)
                                }
                                .foregroundColor(.blue)
                                .contentShape(Rectangle())
                                .onTapGesture {
                                    currentActivity = .viewingTraces(.viewingElementGroup(named: assetGroupName))
                                }
                            }
                        }
                    } label: {
                        Text.makeResultsLabel(viewModel.selectedTrace?.elementResults.count ?? 0)
                            .catalystPadding(4)
                    }
                }
                Section(String.functionResultsSectionTitle) {
                    DisclosureGroup(
                        isExpanded: Binding {
                            isFocused(traceViewingActivity: .viewingFunctionResults)
                        } set: {
                            currentActivity = .viewingTraces($0 ? .viewingFunctionResults : nil)
                        }
                    ) {
                        if let selectedTrace = viewModel.selectedTrace {
                            ForEach(selectedTrace.functionOutputs, id: \.objectID) { item in
                                HStack {
                                    Text(item.function.networkAttribute.name)
                                    Spacer()
                                    VStack(alignment: .trailing) {
                                        Text(item.function.functionType.title)
                                            .font(.caption)
                                            .foregroundColor(.secondary)
                                        if let result = item.result as? Double {
                                            Text(result, format: .number)
                                        } else {
                                            Text(
                                                "Not Available",
                                                bundle: .toolkitModule,
                                                comment: "A trace function output result was not provided."
                                            )
                                        }
                                    }
                                }
                            }
                        }
                    } label: {
                        Text.makeResultsLabel(viewModel.selectedTrace?.utilityFunctionTraceResult?.functionOutputs.count ?? 0)
                            .catalystPadding(4)
                    }
                }
                Section {
                    DisclosureGroup(
                        isExpanded: Binding {
                            isFocused(traceViewingActivity: .viewingAdvancedOptions)
                        } set: {
                            currentActivity = .viewingTraces($0 ? .viewingAdvancedOptions : nil)
                        }
                    ) {
                        ColorPicker(
                            String.colorLabel,
                            selection: Binding {
                                viewModel.selectedTrace?.color ?? Color.clear
                            } set: { newValue in
                                if var trace = viewModel.selectedTrace {
                                    trace.color = newValue
                                    viewModel.update(completedTrace: trace)
                                }
                            }
                        )
                    } label: {
                        Text(String.advancedOptionsHeaderLabel)
                            .catalystPadding(4)
                    }
                }
            }
            .padding([.vertical], 2)
            Button(String.clearAllResults, role: .destructive) {
                isShowingClearAllResultsConfirmationDialog = true
            }
            .buttonStyle(.bordered)
            .confirmationDialog(
                String.clearAllResults,
                isPresented: $isShowingClearAllResultsConfirmationDialog
            ) {
                Button(String.clearAllResults, role: .destructive) {
                    viewModel.deleteAllTraces()
                    currentActivity = .creatingTrace(nil)
                }
            } message: {
                Text(String.clearAllResultsMessage)
            }
        }
    }
    
    /// Displays information about a chosen starting point.
    @ViewBuilder private var startingPointDetail: some View {
        makeBackButton(title: .startingPointsTitle) {
            currentActivity = .creatingTrace(.viewingStartingPoints)
        }
        Menu(selectedStartingPoint?.utilityElement?.assetType.name ?? String.unnamedAssetType) {
            Button(String.zoomToButtonLabel) {
                if let selectedStartingPoint = selectedStartingPoint,
                   let extent = selectedStartingPoint.geoElement.geometry?.extent {
                    updateViewpoint(to: extent)
                }
            }
            Button(String.deleteButtonLabel, role: .destructive) {
                if let startingPoint = selectedStartingPoint {
                    viewModel.deleteStartingPoint(startingPoint)
                    currentActivity = .creatingTrace(.viewingStartingPoints)
                }
            }
        }
        .font(.title3)
        .catalystPadding()
        List {
            if selectedStartingPoint?.utilityElement?.networkSource.kind == .edge {
                Section(String.fractionAlongEdgeSectionTitle) {
                    Slider(
                        value: Binding {
                            viewModel.pendingTrace.startingPoints.first {
                                $0 == selectedStartingPoint
                            }?.utilityElement?.fractionAlongEdge ?? .zero
                        } set: { newValue in
                            if let selectedStartingPoint = selectedStartingPoint {
                                viewModel.setFractionAlongEdgeFor(
                                    startingPoint: selectedStartingPoint,
                                    to: newValue
                                )
                            }
                        }
                    )
                }
            } else if selectedStartingPoint?.utilityElement?.networkSource.kind == .junction &&
                        selectedStartingPoint?.utilityElement?.terminal != nil &&
                        !(selectedStartingPoint?.utilityElement?.assetType.terminalConfiguration?.terminals.isEmpty ?? true) {
                Section {
                    Picker(
                        String.terminalConfigurationPickerTitle,
                        selection: Binding {
                            selectedStartingPoint!.utilityElement!.terminal!
                        } set: { newValue in
                            viewModel.setTerminalConfigurationFor(startingPoint: selectedStartingPoint!, to: newValue)
                        }
                    ) {
                        ForEach(viewModel.pendingTrace.startingPoints.first {
                            $0 == selectedStartingPoint
                        }?.utilityElement?.assetType.terminalConfiguration?.terminals ?? [], id: \.self) {
                            Text($0.name)
                        }
                    }
                    .foregroundColor(.blue)
                }
            }
            Section(String.attributesSectionTitle) {
                ForEach(Array(selectedStartingPoint!.geoElement.attributes.sorted(by: { $0.key < $1.key})), id: \.key) { item in
                    HStack{
                        Text(item.key)
                        Spacer()
                        Text(item.value as? String ?? "")
                    }
                }
            }
        }
    }
    
    /// Displays the chosen starting points for the new trace.
    private var startingPointsList: some View {
        ForEach(viewModel.pendingTrace.startingPoints, id: \.self) { startingPoint in
            Button {
                currentActivity = .creatingTrace(
                    .inspectingStartingPoint(startingPoint)
                )
            } label: {
                Label {
                    Text(startingPoint.utilityElement?.assetType.name ?? "")
                        .lineLimit(1)
                } icon: {
                    if let image = startingPoint.image {
                        Image(uiImage: image)
                            .frame(width: 25, height: 25)
                            .background(.white)
                            .cornerRadius(5)
                    }
                }
            }
            .swipeActions {
                Button(role: .destructive) {
                    viewModel.deleteStartingPoint(startingPoint)
                } label: {
                    Image(systemName: "trash")
                }
            }
        }
    }
    
    /// A graphical interface to run pre-configured traces on a map's utility networks.
    /// - Parameters:
    ///   - graphicsOverlay: The graphics overlay to hold generated starting point and trace graphics.
    ///   - map: The map containing the utility network(s).
    ///   - mapPoint: Acts as the point at which newly selected starting point graphics will be created.
    ///   - mapViewProxy: The proxy to provide access to map view operations.
    ///   - startingPoints: An optional list of programmatically provided starting points.
    public init(
        graphicsOverlay: Binding<GraphicsOverlay>,
        map: Map,
        mapPoint: Binding<Point?>,
        mapViewProxy: MapViewProxy,
        startingPoints: Binding<[UtilityNetworkTraceStartingPoint]> = .constant([])
    ) {
        self.mapViewProxy = mapViewProxy
        _activeDetent = .constant(nil)
        _mapPoint = mapPoint
        _graphicsOverlay = graphicsOverlay
        _externalStartingPoints = startingPoints
        _viewModel = StateObject(
            wrappedValue: UtilityNetworkTraceViewModel(
                map: map,
                graphicsOverlay: graphicsOverlay.wrappedValue,
                startingPoints: startingPoints.wrappedValue
            )
        )
    }
    
    /// Sets the active detent for a hosting floating panel.
    /// - Parameter detent: A binding to a value that determines the height of a hosting
    /// floating panel.
    /// - Returns: A trace tool that automatically sets and responds to detent values to improve user
    /// experience.
    public func floatingPanelDetent(
        _ detent: Binding<FloatingPanelDetent>
    ) -> UtilityNetworkTrace {
        var copy = self
        copy._activeDetent = Binding(detent)
        return copy
    }
    
    /// Updates the viewpoint to the provided extent. If a map view proxy is provided, the update is
    /// animated. Otherwise the bound viewpoint is set directly.
    /// - Parameter extent: The new extent to be shown.
    func updateViewpoint(to extent: Envelope) {
        let newViewpoint = Viewpoint(boundingGeometry: extent)
        if let mapViewProxy {
            Task { await mapViewProxy.setViewpoint(newViewpoint, duration: nil) }
        }
    }
    
    public var body: some View {
        VStack {
            if !viewModel.completedTraces.isEmpty &&
                !isFocused(traceCreationActivity: .addingStartingPoints) &&
                activeDetent != .summary {
                activityPicker
            }
            switch currentActivity {
            case .creatingTrace(let activity):
                switch activity {
                case .addingStartingPoints:
                    cancelAddStartingPoints
                case .inspectingStartingPoint:
                    startingPointDetail
                default:
                    newTraceTab
                }
            case .viewingTraces(let activity):
                switch activity {
                case .viewingElementGroup:
                    assetGroupDetail
                default:
                    resultsTab
                }
            }
        }
        .background(Color(uiColor: .systemGroupedBackground))
        .animation(.default, value: currentActivity)
        .onChange(mapPoint) { newMapPoint in
            guard isFocused(traceCreationActivity: .addingStartingPoints),
                  let mapPoint = newMapPoint,
                  let mapViewProxy = mapViewProxy else {
                return
            }
            currentActivity = .creatingTrace(.viewingStartingPoints)
            activeDetent = .half
            Task {
                await viewModel.addStartingPoints(
                    mapPoint: mapPoint,
                    with: mapViewProxy
                )
            }
        }
        .onChange(externalStartingPoints) { _ in
            viewModel.externalStartingPoints = externalStartingPoints
        }
        .alert(
            viewModel.userAlert?.title ?? "",
            isPresented: Binding(
                get: { viewModel.userAlert != nil },
                set: { _ in viewModel.userAlert = nil }
            )
        ) {
            viewModel.userAlert?.button
        } message: {
            Text(viewModel.userAlert?.description ?? "")
        }
    }
    
    // MARK: Computed Properties
    
    /// Indicates the number of the trace currently being viewed out the total number of traces.
    private var currentTraceLabel: String {
        guard let index = viewModel.selectedTraceIndex else { return "Error" }
        return String(
            localized: "Trace \(index+1, specifier: "%1$lld") of \(viewModel.completedTraces.count, specifier: "%2$lld")",
            bundle: .toolkitModule,
            comment: "A label indicating the index of the trace being viewed out of the total number of traces completed."
        )
    }
    
    /// The name of the selected utility element asset group.
    private var selectedAssetGroupName: String? {
        if case let .viewingTraces(activity) = currentActivity,
           case let .viewingElementGroup(elementGroup) = activity {
            return elementGroup
        }
        return nil
    }
    
    /// The starting point being inspected (if one exists).
    private var selectedStartingPoint: UtilityNetworkTraceStartingPoint? {
        if case let .creatingTrace(activity) = currentActivity,
           case let .inspectingStartingPoint(startingPoint) = activity {
            return startingPoint
        }
        return nil
    }
    
    /// Determines if the provided creation activity is the currently focused creation activity.
    /// - Parameter traceCreationActivity: A possible focus activity when creating traces.
    /// - Returns: A Boolean value indicating whether the provided activity is the currently focused
    /// creation activity.
    private func isFocused(traceCreationActivity: TraceCreationActivity) -> Bool {
        if case let .creatingTrace(activity) = currentActivity {
            return traceCreationActivity == activity
        }
        return false
    }
    
    /// Determines if the provided viewing activity is the currently focused viewing activity.
    /// - Parameter traceViewingActivity: A possible focus activity when viewing traces.
    /// - Returns: A Boolean value indicating whether the provided activity is the currently focused
    /// viewing activity.
    private func isFocused(traceViewingActivity: TraceViewingActivity) -> Bool {
        if case let .viewingTraces(activity) = currentActivity {
            return traceViewingActivity == activity
        }
        return false
    }
    
    /// Returns a "Back" button that performs a specified action when pressed.
    /// - Parameter title: The button's title.
    /// - Parameter action: The action to be performed.
    /// - Returns: The configured button.
    private func makeBackButton(title: String, _ action: @escaping () -> Void) -> some View {
        Button { action() } label: {
            Label {
                Text(title)
            } icon: {
                Image(systemName: "chevron.backward")
            }
        }
        .padding()
        .frame(maxWidth: .infinity, alignment: .leading)
    }
    
    /// Returns a section header.
    /// - Parameter title: The title of the header.
    /// - Returns: The configured title.
    private func makeDetailSectionHeader(title: String) -> some View {
        Text(title)
            .font(.title3)
            .lineLimit(1)
            .frame(maxWidth: .infinity, alignment: .center)
    }
}

private extension String {
    static var addNewButtonLabel: Self {
        .init(
            localized: "Add New",
            bundle: .toolkitModule,
            comment: "A button to add new utility trace starting points."
        )
    }
    
    static var advancedOptionsHeaderLabel: Self {
        .init(
            localized: "Advanced Options",
            bundle: .toolkitModule,
            comment: "A section header for advanced options."
        )
    }
    
    static var attributesSectionTitle: Self {
        .init(
            localized: "Attributes",
            bundle: .toolkitModule,
            comment: "A label in reference to the attributes of a geo element."
        )
    }
    
    static var cancelStartingPointSelection: Self {
        .init(
            localized: "Cancel Starting Point Selection",
            bundle: .toolkitModule,
            comment: "A label for a button to cancel the starting point selection operation."
        )
    }
    
    static var clearAllResults: Self {
        .init(
            localized: "Clear All Results",
            bundle: .toolkitModule,
            comment: "A directive to clear all of the completed utility network traces."
        )
    }
    
    static var clearAllResultsMessage: Self {
        .init(
            localized: "All the trace inputs and results will be lost.",
            bundle: .toolkitModule,
            comment: "A message describing the outcome of clearing all utility network trace results."
        )
    }
    
    static var colorLabel: Self {
        .init(
            localized: "Color",
            bundle: .toolkitModule,
            comment: "A label in reference to the color used to display utility trace result graphics."
        )
    }
    
    static var deleteButtonLabel: Self {
        .init(
            localized: "Delete",
            bundle: .toolkitModule,
            comment: "A label for a button used to delete a utility network trace input component or result."
        )
    }
    
    /// Title for the feature results section
    static var featureResultsTitle: Self {
        .init(
            localized: "Feature Results",
            bundle: .toolkitModule,
            comment: """
                A label in reference to utility elements returned as results of a utility network
                trace operation.
                """
        )
    }
    
    static var fractionAlongEdgeSectionTitle: Self {
        .init(
            localized: "Fraction Along Edge",
            bundle: .toolkitModule,
            comment: "A label in reference to a fractional distance along an edge style utility network element."
        )
    }
    
    static var functionResultsSectionTitle: Self {
        .init(
            localized: "Function Results",
            bundle: .toolkitModule,
            comment: """
                A label in reference to function outputs returned as results of a utility network
                trace operation.
                """
        )
    }
    
    static var modePickerTitle: Self {
        .init(
            localized: "Mode",
            bundle: .toolkitModule,
            comment: "The mode in which the utility network trace tool is being used (either creating traces or viewing traces)."
        )
    }
    
    static var nameLabel: Self {
        .init(
            localized: "Name",
            bundle: .toolkitModule,
            comment: "A label in reference to the user defined name for an individual utility network trace."
        )
    }
    
    static var networkSectionLabel: Self {
        .init(
            localized: "Network",
            bundle: .toolkitModule,
            comment: "A label in reference to a specific utility network."
        )
    }
    
    static var newTraceOptionLabel: Self {
        .init(
            localized: "New Trace",
            bundle: .toolkitModule,
            comment: "A label for a button to show new utility network trace configuration options."
        )
    }
    
    static var noConfigurationsAvailable: Self {
        .init(
            localized: "No configurations available.",
            bundle: .toolkitModule,
            comment: "A statement that no utility trace configurations are available."
        )
    }
    
    static var resultsOptionLabel: Self {
        .init(
            localized: "Results",
            bundle: .toolkitModule,
            comment: "A label for a button to show utility network trace results."
        )
    }
    
    /// A label for button to select a utility network.
    static var selectNetwork: Self {
        .init(
            localized: "Select Network",
            bundle: .toolkitModule,
            comment: "A label for button to select a utility network."
        )
    }
    
    /// A label for button to select a utility network trace configuration.
    static var selectTraceConfiguration: Self {
        .init(
            localized: "Select Trace Configuration",
            bundle: .toolkitModule,
            comment: "A label for button to select a utility network trace configuration."
        )
    }
    
    /// Title for the starting points section
    static var startingPointsTitle: Self {
        .init(
            localized: "Starting Points",
            bundle: .toolkitModule,
            comment: """
                A label in reference to the utility elements chosen as starting points for a utility
                network trace operation.
                """
        )
    }
    
    static var terminalConfigurationPickerTitle: Self {
        .init(
            localized: "Terminal Configuration",
            bundle: .toolkitModule,
            comment: "A label in reference to the chosen terminal configuration of a utility network element."
        )
    }
    
    static var traceButtonLabel: Self {
        .init(
            localized: "Trace",
            bundle: .toolkitModule,
            comment: "A label for a button to begin a utility network trace operation."
        )
    }
    
    static var traceConfigurationSectionLabel: Self {
        .init(
            localized: "Trace Configuration",
            bundle: .toolkitModule,
            comment: "A label in reference to a utility network trace configuration."
        )
    }
    
    static var unnamedAssetType: Self {
        .init(
            localized: "Unnamed Asset Type",
            bundle: .toolkitModule,
            comment: "A label to use in place of a utility element asset type name."
        )
    }
    
    static var zoomToButtonLabel: Self {
        .init(
            localized: "Zoom To",
            bundle: .toolkitModule,
            comment: "A button to change the map to the extent of the selected trace."
        )
    }
    
    static var zoomToResult: Self {
        .init(
            localized: "Zoom To Result",
            bundle: .toolkitModule,
            comment: "A user option specifying that a map should automatically change to show completed trace results."
        )
    }
}

<<<<<<< HEAD
@available(visionOS, unavailable)
public extension UtilityNetworkTrace /* Deprecated */ {
    /// A graphical interface to run pre-configured traces on a map's utility networks.
    /// - Parameters:
    ///   - graphicsOverlay: The graphics overlay to hold generated starting point and trace graphics.
    ///   - map: The map containing the utility network(s).
    ///   - mapPoint: Acts as the point at which newly selected starting point graphics will be created.
    ///   - screenPoint: Acts as the point of identification for items tapped in the utility network.
    ///   - mapViewProxy: The proxy to provide access to map view operations.
    ///   - viewpoint: Allows the utility network trace tool to update the parent map view's viewpoint.
    ///   - startingPoints: An optional list of programmatically provided starting points.
    /// - Attention: Deprecated at 200.7.
    @available(*, deprecated, message: "Use 'init(graphicsOverlay:map:mapPoint:mapViewProxy:startingPoints:)' instead.")
    init(
        graphicsOverlay: Binding<GraphicsOverlay>,
        map: Map,
        mapPoint: Binding<Point?>,
        screenPoint: Binding<CGPoint?>,
        mapViewProxy: MapViewProxy?,
        viewpoint: Binding<Viewpoint?>,
        startingPoints: Binding<[UtilityNetworkTraceStartingPoint]> = .constant([])
    ) {
        self.mapViewProxy = mapViewProxy
        _activeDetent = .constant(nil)
        _mapPoint = mapPoint
        _graphicsOverlay = graphicsOverlay
        _externalStartingPoints = startingPoints
        _viewModel = StateObject(
            wrappedValue: UtilityNetworkTraceViewModel(
                map: map,
                graphicsOverlay: graphicsOverlay.wrappedValue,
                startingPoints: startingPoints.wrappedValue
            )
=======
private extension Text {
    static func makeResultsLabel(_ results: Int) -> Self {
        .init(
            "^[\(results) Results](inflect: true)",
            bundle: .toolkitModule,
            comment: "A label indicating the number of results of a utility network trace."
>>>>>>> a1322d8c
        )
    }
}<|MERGE_RESOLUTION|>--- conflicted
+++ resolved
@@ -1015,7 +1015,7 @@
     }
 }
 
-<<<<<<< HEAD
+
 @available(visionOS, unavailable)
 public extension UtilityNetworkTrace /* Deprecated */ {
     /// A graphical interface to run pre-configured traces on a map's utility networks.
@@ -1049,14 +1049,16 @@
                 graphicsOverlay: graphicsOverlay.wrappedValue,
                 startingPoints: startingPoints.wrappedValue
             )
-=======
+        )
+    }
+}
+
 private extension Text {
     static func makeResultsLabel(_ results: Int) -> Self {
         .init(
             "^[\(results) Results](inflect: true)",
             bundle: .toolkitModule,
             comment: "A label indicating the number of results of a utility network trace."
->>>>>>> a1322d8c
         )
     }
 }