// Copyright 2022 Esri.

// Licensed under the Apache License, Version 2.0 (the "License");
// you may not use this file except in compliance with the License.
// You may obtain a copy of the License at
// http://www.apache.org/licenses/LICENSE-2.0

// Unless required by applicable law or agreed to in writing, software
// distributed under the License is distributed on an "AS IS" BASIS,
// WITHOUT WARRANTIES OR CONDITIONS OF ANY KIND, either express or implied.
// See the License for the specific language governing permissions and
// limitations under the License.

import ArcGIS
import SwiftUI

public struct UtilityNetworkTrace: View {
    @Environment(\.horizontalSizeClass)
    private var horizontalSizeClass: UserInterfaceSizeClass?
    
    @Environment(\.verticalSizeClass)
    private var verticalSizeClass: UserInterfaceSizeClass?
    
    // MARK: Enums
    
    /// Activities users will perform while creating a new trace.
    private enum TraceCreationActivity: Hashable {
        /// The user is adding starting points.
        case addingStartingPoints
        /// The user is inspecting details of a chosen starting point.
        case inspectingStartingPoint(UtilityNetworkTraceStartingPoint)
        /// The user is viewing the list of advanced options.
        case viewingAdvancedOptions
        /// The user is viewing the list of chosen starting points.
        case viewingStartingPoints
        /// The user is viewing the list of available trace configurations.
        case viewingTraceConfigurations
    }
    
    /// Activities users will perform while viewing completed traces.
    private enum TraceViewingActivity: Hashable {
        /// The user is viewing the list of available trace options.
        case viewingAdvancedOptions
        /// The user is viewing the list of element results.
        case viewingElementResults
        /// The user is viewing the list of function results.
        case viewingFunctionResults
    }
    
    /// Activities users will perform while using the Utility Network Trace tool.
    private enum UserActivity: Hashable {
        /// The user is creating a new trace.
        case creatingTrace(TraceCreationActivity?)
        /// The user is viewing traces that have been created.
        case viewingTraces(TraceViewingActivity?)
    }
    
    // MARK: States
    
    /// The current user activity.
    @State private var currentActivity: UserActivity = .creatingTrace(nil)
    
    /// A Boolean value indicating if the warning that all traces will be deleted is presented.
    @State private var showWarningAlert = false
    
    /// The view model used by the view. The `UtilityNetworkTraceViewModel` manages state.
    /// The view observes `UtilityNetworkTraceViewModel` for changes in state.
    @StateObject private var viewModel: UtilityNetworkTraceViewModel
    
    // MARK: Bindings
    
    /// The graphics overlay to hold generated starting point and trace graphics.
    @Binding private var graphicsOverlay: GraphicsOverlay
    
    /// Provides a method of layer identification when starting points are being chosen.
    @Binding private var mapViewProxy: MapViewProxy?
    
    /// Acts as the point of identification for items tapped in the utility network.
    @Binding private var viewPoint: CGPoint?
    
    /// Acts as the point at which newly selected starting point graphics will be created.
    @Binding private var mapPoint: Point?
    
    /// Allows the Utility Network Trace Tool to update the parent map view's viewpoint.
    @Binding private var viewpoint: Viewpoint?
    
    // MARK: Subviews
    
    /// Allows the user to switch between the trace creation and viewing tabs.
    private var activityPicker: some View {
        Picker(
            "Mode",
            selection: Binding<UserActivity>(
                get: {
                    switch currentActivity {
                    case .creatingTrace(_):
                        return UserActivity.creatingTrace(nil)
                    case .viewingTraces:
                        return UserActivity.viewingTraces(nil)
                    }
                }, set: { newActivity, _ in
                    currentActivity = newActivity
                }
            )
        ) {
            Text("New trace").tag(UserActivity.creatingTrace(nil))
            Text("Results").tag(UserActivity.viewingTraces(nil))
        }
        .pickerStyle(.segmented)
        .padding()
    }
    
    /// Allows the user to cancel out of selecting a new starting point.
    private var cancelAddStartingPoints: some View {
        Button(role: .destructive) {
            currentActivity = .creatingTrace(nil)
        } label: {
            Text("Cancel starting point selection")
        }
        .buttonStyle(.bordered)
    }
    
    /// Displays the list of available named trace configurations.
    @ViewBuilder private var configurationsList: some View {
        if viewModel.configurations.isEmpty {
            Text("No configurations available")
        } else {
            ForEach(viewModel.configurations) { configuration in
                Text(configuration.name)
                    .lineLimit(1)
                    .listRowBackground(configuration == viewModel.pendingTrace.configuration ? Color.secondary.opacity(0.5) : nil)
                    .onTapGesture {
                        viewModel.setPendingTrace(configuration: configuration)
                        currentActivity = .creatingTrace(nil)
                    }
            }
        }
    }
    
    /// The tab that allows for a new trace to be configured.
    @ViewBuilder private var newTraceTab: some View {
        List {
            Section("Trace Configuration") {
                DisclosureGroup(
                    viewModel.pendingTrace.configuration?.name ?? "None selected",
                    isExpanded: Binding(
                        get: { isFocused(traceCreationActivity: .viewingTraceConfigurations) },
                        set: { currentActivity = .creatingTrace($0 ? .viewingTraceConfigurations : nil) }
                    )
                ) {
                    configurationsList
                }
            }
            Section("Starting Points") {
                Button {
                    currentActivity = .creatingTrace(.addingStartingPoints)
                } label: {
                    Text("Add new")
                }
                if !viewModel.pendingTrace.startingPoints.isEmpty {
                    DisclosureGroup(
                        "\(viewModel.pendingTrace.startingPoints.count) selected",
                        isExpanded: Binding(
                            get: { isFocused(traceCreationActivity: .viewingStartingPoints) },
                            set: { currentActivity = .creatingTrace($0 ? .viewingStartingPoints : nil) }
                        )
                    ) {
                        startingPointsList
                    }
                }
            }
            Section {
                DisclosureGroup(
<<<<<<< HEAD
                    "Advanced Options",
=======
                    String(
                        localized: "\(viewModel.pendingTrace.startingPoints.count) selected",
                        comment: "The number of selected starting points."
                    ),
>>>>>>> 66184a83
                    isExpanded: Binding(
                        get: { isFocused(traceCreationActivity: .viewingAdvancedOptions) },
                        set: { currentActivity = .creatingTrace($0 ? .viewingAdvancedOptions : nil) }
                    )
                ) {
                    ColorPicker(
                        selection: $viewModel.pendingTrace.color
                    ) {
                        Text("Trace Color")
                    }
                    TextField(
                        "Trace Name",
                        text: $viewModel.pendingTrace.name
                    )
                    .onSubmit {
                        viewModel.pendingTrace.userDidSpecifyName = true
                    }
                }
            }
        }
        Button {
            Task {
                let traceSuccess = await viewModel.trace()
                if traceSuccess {
                    currentActivity = .viewingTraces(nil)
                }
            }
        } label: {
            Text("Trace")
        }
        .buttonStyle(.bordered)
        .disabled(!viewModel.canRunTrace)
    }
    
    /// The tab that allows for viewing completed traces.
    @ViewBuilder private var resultsTab: some View {
        HStack {
            if viewModel.completedTraces.count > 1 {
                Button {
                    viewModel.selectPreviousTrace()
                } label: {
                    Image(systemName: "chevron.backward")
                }
            }
            Text(currentTraceLabel)
                .padding(.horizontal)
            if viewModel.completedTraces.count > 1 {
                Button {
                    viewModel.selectNextTrace()
                } label: {
                    Image(systemName: "chevron.forward")
                }
            }
        }
        .font(.title3)
        .padding(2.5)
        if let traceName = viewModel.selectedTrace?.name, !traceName.isEmpty {
            Text(traceName)
        }
        List {
            Section("Element Result") {
                DisclosureGroup(
                    viewModel.selectedTrace?.utilityElementTraceResult?.elements.count.description ?? "0",
                    isExpanded: Binding(
                        get: { isFocused(traceViewingActivity: .viewingElementResults) },
                        set: { currentActivity = .viewingTraces($0 ? .viewingElementResults : nil) }
                    )
                ) {
                    ForEach(viewModel.selectedTrace?.assetLabels ?? [], id: \.self) { label in
                        Text(label)
                    }
                }
            }
            Section("Function Result") {
                DisclosureGroup(
                    viewModel.selectedTrace?.utilityFunctionTraceResult?.functionOutputs.count.description ?? "0",
                    isExpanded: Binding(
                        get: { isFocused(traceViewingActivity: .viewingFunctionResults) },
                        set: { currentActivity = .viewingTraces($0 ? .viewingFunctionResults : nil) }
                    )
                ) {
                    ForEach(viewModel.selectedTrace?.functionOutputs ?? [], id: \.id) { item in
                        HStack {
                            Text(item.function.networkAttribute?.name ?? "Unnamed")
                            Spacer()
                            Text((item.result as? Double)?.description ?? "N/A")
                        }
                    }
                }
            }
            Section {
                DisclosureGroup(
                    "Advanced Options",
                    isExpanded: Binding(
                        get: { isFocused(traceViewingActivity: .viewingAdvancedOptions) },
                        set: { currentActivity = .viewingTraces($0 ? .viewingAdvancedOptions : nil) }
                    )
                ) {
                    ColorPicker(
                        selection: Binding(get: {
                            viewModel.selectedTrace?.color ?? Color.clear
                        }, set: { newValue in
                            if var trace = viewModel.selectedTrace {
                                trace.color = newValue
                                viewModel.update(completedTrace: trace)
                            }
                        })
                    ) {
                        Text("Trace Color")
                    }
                }
            }
        }
        Button {
            showWarningAlert.toggle()
        } label: {
            Text("Clear All Results")
                .tint(.red)
        }
        .alert("Clear All Results", isPresented: $showWarningAlert) {
            Button(role: .destructive) {
                viewModel.deleteAllTraces()
                currentActivity = .creatingTrace(nil)
            } label: {
                Text("OK")
            }
        } message: {
            Text("Are you sure? All the trace inputs and results will be lost.")
        }
    }
    
    /// Displays information about a chosen starting point.
    @ViewBuilder private var startingPointDetail: some View {
        Button {
            currentActivity = .creatingTrace(.viewingStartingPoints)
        } label: {
            Label {
                Text("Back")
            } icon: {
                Image(systemName: "chevron.backward")
            }
        }
        .padding()
        .frame(maxWidth: .infinity, alignment: .leading)
        Text(selectedStartingPoint?.utilityElement.assetType.name ?? "Unnamed")
            .font(.title3)
            .lineLimit(1)
            .frame(maxWidth: .infinity, alignment: .center)
        List {
            if selectedStartingPoint?.utilityElement.networkSource.kind == .edge {
                Section("Fraction Along Edge") {
                    Slider(value: Binding(get: {
                        viewModel.pendingTrace.startingPoints.first { sp in
                            sp.utilityElement.globalID == selectedStartingPoint?.utilityElement.globalID
                        }?.utilityElement.fractionAlongEdge ?? .zero
                    }, set: { newValue in
                        if let selectedStartingPoint {
                            viewModel.setFractionAlongEdgeFor(
                                startingPoint: selectedStartingPoint,
                                to: newValue
                            )
                        }
                    }))
                }
            } else if selectedStartingPoint?.utilityElement.networkSource.kind == .junction &&
                        selectedStartingPoint?.utilityElement.terminal != nil &&
                        !(selectedStartingPoint?.utilityElement.assetType.terminalConfiguration?.terminals.isEmpty ?? true) {
                Section {
                    Picker(
                        "Terminal Configuration",
                        selection: Binding(get: {
                            selectedStartingPoint!.utilityElement.terminal!
                        }, set: { newValue in
                            viewModel.setTerminalConfigurationFor(startingPoint: selectedStartingPoint!, to: newValue)
                        })
                    ) {
                        ForEach(viewModel.pendingTrace.startingPoints.first { sp in
                            sp.utilityElement.globalID == selectedStartingPoint?.utilityElement.globalID
                        }?.utilityElement.assetType.terminalConfiguration?.terminals ?? [], id: \.self) {
                            Text($0.name)
                        }
                    }
                }
            }
            Text(selectedStartingPoint?.utilityElement.globalID.uuidString ?? "N/A")
            ForEach(Array(selectedStartingPoint!.geoElement.attributes.sorted(by: { $0.key < $1.key})), id: \.key) { item in
                HStack{
                    Text(item.key)
                    Spacer()
                    Text(item.value as? String ?? "")
                }
            }
        }
        Button {
            if let selectedStartingPoint {
                viewpoint = Viewpoint(targetExtent: selectedStartingPoint.extent)
            }
        } label: {
            Label {
                Text("Zoom To")
            } icon: {
                Image(systemName: "scope")
            }
        }
    }
    
    /// Displays the chosen starting points for the new trace.
    private var startingPointsList: some View {
        ForEach(viewModel.pendingTrace.startingPoints, id: \.utilityElement.globalID) { startingPoint in
            Button {
                currentActivity = .creatingTrace(
                    .inspectingStartingPoint(startingPoint)
                )
            } label: {
                Label {
                    Text(startingPoint.utilityElement.assetType.name)
                        .lineLimit(1)
                } icon: {
                    Image(uiImage: startingPoint.image)
                }
            }
            .swipeActions {
                Button(role: .destructive) {
                    viewModel.delete(startingPoint)
                } label: {
                    Image(systemName: "trash")
                }
            }
        }
    }
    
    /// A graphical interface to run pre-configured traces on a map's utility networks.
    /// - Parameters:
    ///   - graphicsOverlay: The graphics overlay to hold generated starting point and trace
    ///   graphics.
    ///   - map: The map containing the utility network(s).
    ///   - mapPoint: Acts as the point at which newly selected starting point graphics will be
    ///   created.
    ///   - viewPoint: Acts as the point of identification for items tapped in the utility network.
    ///   - mapViewProxy: Provides a method of layer identification when starting points are being
    ///   chosen.
    ///   - viewpoint: Allows the utility network trace tool to update the parent map view's viewpoint.
    public init(
        _ graphicsOverlay: Binding<GraphicsOverlay>,
        _ map: Map,
        _ mapPoint: Binding<Point?>,
        _ viewPoint: Binding<CGPoint?>,
        _ mapViewProxy: Binding<MapViewProxy?>,
        _ viewpoint: Binding<Viewpoint?>
    ) {
        _viewPoint = viewPoint
        _mapPoint = mapPoint
        _mapViewProxy = mapViewProxy
        _graphicsOverlay = graphicsOverlay
        _viewpoint = viewpoint
        _viewModel = StateObject(
            wrappedValue: UtilityNetworkTraceViewModel(
                map: map,
                graphicsOverlay: graphicsOverlay.wrappedValue
            )
        )
    }
    
    public var body: some View {
        VStack {
            if !viewModel.completedTraces.isEmpty &&
                !isFocused(traceCreationActivity: .addingStartingPoints) {
                activityPicker
            }
            switch currentActivity {
            case .creatingTrace(let activity):
                switch activity {
                case .addingStartingPoints:
                    cancelAddStartingPoints
                case .inspectingStartingPoint:
                    startingPointDetail
                default:
                    newTraceTab
                }
            case .viewingTraces:
                resultsTab
            }
        }
        .background(Color(uiColor: .systemGroupedBackground))
        .animation(.default, value: currentActivity)
        .onChange(of: viewPoint) { newValue in
            guard isFocused(traceCreationActivity: .addingStartingPoints),
                  let mapViewProxy = mapViewProxy,
                  let mapPoint = mapPoint,
                  let viewPoint = viewPoint else {
                return
            }
            currentActivity = .creatingTrace(.viewingStartingPoints)
            Task {
                await viewModel.setStartingPoint(
                    at: viewPoint,
                    mapPoint: mapPoint,
                    with: mapViewProxy
                )
            }
        }
        .alert(
            "Warning",
            isPresented: Binding(
                get: { !viewModel.userWarning.isEmpty },
                set: { _ in viewModel.userWarning = "" }
            )
        ) { } message: {
            Text(viewModel.userWarning)
        }
    }
    
    // MARK: Computed Properties
    
    /// The index of the trace currently being viewed out of the total number of traces.
    private var currentTraceLabel: String {
        guard let index = viewModel.selectedTraceIndex else { return "Error" }
        return String(
            localized: "Trace \(index+1) of \(viewModel.completedTraces.count)",
            comment: "The index of the trace currently being viewed out of the total number of traces."
        )
    }
    
    /// The starting point being inspected (if one exists).
    private var selectedStartingPoint: UtilityNetworkTraceStartingPoint? {
        if case let .creatingTrace(activity) = currentActivity,
           case let .inspectingStartingPoint(startingPoint) = activity {
            return startingPoint
        }
        return nil
    }
    
    /// Determines if the provided creation activity is the currently focused creation activity.
    /// - Parameter traceCreationActivity: A possible focus activity when creating traces.
    /// - Returns: A Boolean value indicating whether the provided activity is the currently focused
    /// creation activity.
    private func isFocused(traceCreationActivity: TraceCreationActivity) -> Bool {
        if case let .creatingTrace(activity) = currentActivity{
            return traceCreationActivity == activity
        }
        return false
    }
    
    /// Determines if the provided viewing activity is the currently focused viewing activity.
    /// - Parameter traceViewingActivity: A possible focus activity when viewing traces.
    /// - Returns: A Boolean value indicating whether the provided activity is the currently focused
    /// viewing activity.
    private func isFocused(traceViewingActivity: TraceViewingActivity) -> Bool {
        if case let .viewingTraces(activity) = currentActivity {
            return traceViewingActivity == activity
        }
        return false
    }
}<|MERGE_RESOLUTION|>--- conflicted
+++ resolved
@@ -159,7 +159,10 @@
                 }
                 if !viewModel.pendingTrace.startingPoints.isEmpty {
                     DisclosureGroup(
-                        "\(viewModel.pendingTrace.startingPoints.count) selected",
+                        String(
+                            localized: "\(viewModel.pendingTrace.startingPoints.count) selected",
+                            comment: "The number of selected starting points."
+                        ),
                         isExpanded: Binding(
                             get: { isFocused(traceCreationActivity: .viewingStartingPoints) },
                             set: { currentActivity = .creatingTrace($0 ? .viewingStartingPoints : nil) }
@@ -171,14 +174,7 @@
             }
             Section {
                 DisclosureGroup(
-<<<<<<< HEAD
                     "Advanced Options",
-=======
-                    String(
-                        localized: "\(viewModel.pendingTrace.startingPoints.count) selected",
-                        comment: "The number of selected starting points."
-                    ),
->>>>>>> 66184a83
                     isExpanded: Binding(
                         get: { isFocused(traceCreationActivity: .viewingAdvancedOptions) },
                         set: { currentActivity = .creatingTrace($0 ? .viewingAdvancedOptions : nil) }
