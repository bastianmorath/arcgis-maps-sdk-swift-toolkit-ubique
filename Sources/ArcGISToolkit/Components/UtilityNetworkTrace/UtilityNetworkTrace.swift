// Copyright 2022 Esri
//
// Licensed under the Apache License, Version 2.0 (the "License");
// you may not use this file except in compliance with the License.
// You may obtain a copy of the License at
//
//   https://www.apache.org/licenses/LICENSE-2.0
//
// Unless required by applicable law or agreed to in writing, software
// distributed under the License is distributed on an "AS IS" BASIS,
// WITHOUT WARRANTIES OR CONDITIONS OF ANY KIND, either express or implied.
// See the License for the specific language governing permissions and
// limitations under the License.

import ArcGIS
import SwiftUI

/// `UtilityNetworkTrace` runs traces on a webmap published with a utility network and trace configurations.
///
/// | iPhone | iPad |
/// | ------ | ---- |
/// | ![image](UtilityNetworkTrace-iPhone) | ![image](UtilityNetworkTrace-iPad) |
///
/// **Features**
///
/// The utility network trace tool displays a list of named trace configurations defined for utility
/// networks in a web map. It enables users to add starting points and perform trace analysis from
/// the selected named trace configuration.
///
/// A named trace configuration defined for a utility network in a webmap comprises the parameters
/// used for a utility network trace.
///
/// **Behavior**
///
/// The tool allows users to:
///
///  - Choose between multiple networks (if more than one is defined in a webmap).
///  - Choose between named trace configurations:
/// ![image](UtilityNetworkTraceConfigurations)
///  - Add trace starting points either programmatically or by tapping on a map view, then use the
///  inspection view to narrow the selection:
/// ![image](UtilityNetworkTraceStartingPointDetail-iPad)
///  - View trace results:
///
/// | iPhone | iPad |
/// | ------ | ---- |
/// | ![image](UtilityNetworkTraceResult-iPhone) | ![image](UtilityNetworkTraceResult-iPad) |
///
///  - Run multiple trace scenarios, then use color and name to compare results:
/// ![image](UtilityNetworkTraceAdvancedOptions)
///
///  - See user-friendly warnings to help avoid common mistakes, including specifying too many
/// starting points or running the same trace configuration multiple times.
///
/// **Associated Types**
///
/// `UtilityNetworkTrace` has the following associated type:
///
/// - ``UtilityNetworkTraceStartingPoint``
///
/// To see the `UtilityNetworkTrace` in action, check out the [Examples](https://github.com/Esri/arcgis-maps-sdk-swift-toolkit/tree/main/Examples/Examples)
/// and refer to [UtilityNetworkTraceExampleView.swift](https://github.com/Esri/arcgis-maps-sdk-swift-toolkit/blob/main/Examples/Examples/UtilityNetworkTraceExampleView.swift)
/// in the project. To learn more about using the `UtilityNetworkTrace` see the <doc:UtilityNetworkTraceTutorial>.
@available(visionOS, unavailable)
public struct UtilityNetworkTrace: View {
    /// The proxy to provide access to map view operations.
    private var mapViewProxy: MapViewProxy?
    
    // MARK: Enums
    
    /// Activities users will perform while creating a new trace.
    private enum TraceCreationActivity: Hashable {
        /// The user is adding starting points.
        case addingStartingPoints
        /// The user is inspecting details of a chosen starting point.
        case inspectingStartingPoint(UtilityNetworkTraceStartingPoint)
        /// The user is viewing the list of advanced options.
        case viewingAdvancedOptions
        /// The user is viewing the list of available networks.
        case viewingNetworkOptions
        /// The user is viewing the list of chosen starting points.
        case viewingStartingPoints
        /// The user is viewing the list of available trace configurations.
        case viewingTraceConfigurations
    }
    
    /// Activities users will perform while viewing completed traces.
    private enum TraceViewingActivity: Hashable {
        /// The user is viewing the list of available trace options.
        case viewingAdvancedOptions
        /// The user is viewing the list of element results.
        case viewingElementGroup(named: String)
        /// The user is viewing the list of feature results.
        case viewingFeatureResults
        /// The user is viewing the list of function results.
        case viewingFunctionResults
    }
    
    /// Activities users will perform while using the Utility Network Trace tool.
    private enum UserActivity: Hashable {
        /// The user is creating a new trace.
        case creatingTrace(TraceCreationActivity?)
        /// The user is viewing traces that have been created.
        case viewingTraces(TraceViewingActivity?)
    }
    
    // MARK: States
    
    /// The current detent of the floating panel.
    @Binding private var activeDetent: FloatingPanelDetent?
    
    /// The current user activity.
    @State private var currentActivity: UserActivity = .creatingTrace(nil)
    
    /// A Boolean value indicating whether the map should be zoomed to the extent of the trace result.
    @State private var shouldZoomOnTraceCompletion = true
    
    /// A Boolean value indicating whether the Clear All Results confirmation
    /// dialog is being shown.
    @State private var isShowingClearAllResultsConfirmationDialog = false
    
    /// The view model used by the view. The `UtilityNetworkTraceViewModel` manages state.
    /// The view observes `UtilityNetworkTraceViewModel` for changes in state.
    @StateObject private var viewModel: UtilityNetworkTraceViewModel
    
    // MARK: Bindings
    
    /// Starting points programmatically provided to the trace tool.
    @Binding private var externalStartingPoints: [UtilityNetworkTraceStartingPoint]
    
    /// The graphics overlay to hold generated starting point and trace graphics.
    @Binding private var graphicsOverlay: GraphicsOverlay
    
    /// Acts as the point at which newly selected starting point graphics will be created.
    @Binding private var mapPoint: Point?
    
    // MARK: Subviews
    
    /// Allows the user to switch between the trace creation and viewing tabs.
    private var activityPicker: some View {
        Picker(
            String.modePickerTitle,
            selection: Binding<UserActivity>(
                get: {
                    switch currentActivity {
                    case .creatingTrace(_):
                        return UserActivity.creatingTrace(nil)
                    case .viewingTraces:
                        return UserActivity.viewingTraces(nil)
                    }
                }, set: { newActivity, _ in
                    currentActivity = newActivity
                }
            )
        ) {
            Text(String.newTraceOptionLabel).tag(UserActivity.creatingTrace(nil))
            Text(String.resultsOptionLabel).tag(UserActivity.viewingTraces(nil))
        }
        .pickerStyle(.segmented)
        .padding()
    }
    
    /// Allows the user to cancel out of selecting a new starting point.
    private var cancelAddStartingPoints: some View {
        Button(String.cancelStartingPointSelection, role: .destructive) {
            currentActivity = .creatingTrace(nil)
            activeDetent = .half
        }
        .buttonStyle(.bordered)
    }
    
    /// Displays information about a chosen asset group.
    @ViewBuilder private var assetGroupDetail: some View {
        if let assetGroupName = selectedAssetGroupName,
           let assetTypeGroups = viewModel.selectedTrace?.elementsByType(inGroupNamed: assetGroupName) {
            makeBackButton(title: .featureResultsTitle) {
                currentActivity = .viewingTraces(.viewingFeatureResults)
            }
            makeDetailSectionHeader(title: assetGroupName)
            List {
                ForEach(
                    assetTypeGroups.sorted(using: KeyPathComparator(\.key)),
                    id: \.key
                ) { (name, elements) in
                    Section(name) {
                        DisclosureGroup {
                            ForEach(elements, id: \.globalID) { element in
                                Button {
                                    Task {
                                        if let feature = await viewModel.feature(for: element),
                                           let geometry = feature.geometry {
<<<<<<< HEAD
                                            let newViewpoint = Viewpoint(boundingGeometry: geometry.extent)
                                            if let mapViewProxy {
                                                Task { await mapViewProxy.setViewpoint(newViewpoint, duration: nil) }
                                            }
=======
                                            updateViewpoint(to: geometry.extent)
>>>>>>> 683bfe21
                                        }
                                    }
                                } label: {
                                    Label {
                                        Text(
                                            "Object ID: \(element.objectID, format: .number.grouping(.never))",
                                            bundle: .toolkitModule,
                                            comment: "A string identifying a utility network object."
                                        )
                                    } icon: {
                                        Image(systemName: "scope")
                                    }
                                }
                            }
                        } label: {
                            Text(elements.count, format: .number)
                                .catalystPadding(4)
                        }
                    }
                }
            }
        }
    }
    
    /// Displays the list of available named trace configurations.
    @ViewBuilder private var configurationsList: some View {
        if viewModel.configurations.isEmpty {
            Text(String.noConfigurationsAvailable)
        } else {
            ForEach(viewModel.configurations.sorted { $0.name < $1.name }, id: \.name) { configuration in
                Button {
                    viewModel.setPendingTrace(configuration: configuration)
                    currentActivity = .creatingTrace(nil)
                } label: {
                    Text(configuration.name)
                }
                .listRowBackground(configuration.name == viewModel.pendingTrace.configuration?.name ? Color.secondary.opacity(0.5) : nil)
            }
        }
    }
    
    /// Displays the list of available networks.
    @ViewBuilder private var networksList: some View {
        ForEach(viewModel.networks, id: \.name) { network in
            Text(network.name)
                .lineLimit(1)
                .listRowBackground(network.name == viewModel.network?.name ? Color.secondary.opacity(0.5) : nil)
                .onTapGesture {
                    viewModel.setNetwork(network)
                    currentActivity = .creatingTrace(nil)
                }
        }
    }
    
    /// The tab that allows for a new trace to be configured.
    @ViewBuilder private var newTraceTab: some View {
        List {
            if viewModel.networks.count > 1 {
                Section(String.networkSectionLabel) {
                    DisclosureGroup(
                        isExpanded: Binding {
                            isFocused(traceCreationActivity: .viewingNetworkOptions)
                        } set: {
                            currentActivity = .creatingTrace($0 ? .viewingNetworkOptions : nil)
                        }
                    ) {
                        networksList
                    } label: {
                        Text(viewModel.network?.name ?? .selectNetwork)
                            .catalystPadding(4)
                    }
                }
            }
            Section(String.traceConfigurationSectionLabel) {
                DisclosureGroup(
                    isExpanded: Binding {
                        isFocused(traceCreationActivity: .viewingTraceConfigurations)
                    } set: {
                        currentActivity = .creatingTrace($0 ? .viewingTraceConfigurations : nil)
                    }
                ) {
                    configurationsList
                } label: {
                    Text(viewModel.pendingTrace.configuration?.name ?? .selectTraceConfiguration)
                        .catalystPadding(4)
                }
            }
            Section(String.startingPointsTitle) {
                Button(String.addNewButtonLabel) {
                    currentActivity = .creatingTrace(.addingStartingPoints)
                    activeDetent = .summary
                }
                if !viewModel.pendingTrace.startingPoints.isEmpty {
                    DisclosureGroup(
                        isExpanded: Binding {
                            isFocused(traceCreationActivity: .viewingStartingPoints)
                        } set: {
                            currentActivity = .creatingTrace($0 ? .viewingStartingPoints : nil)
                        }
                    ) {
                        startingPointsList
                    } label: {
                        Text(
                            "\(viewModel.pendingTrace.startingPoints.count) selected",
                            bundle: .toolkitModule,
                            comment: "A label declaring the number of starting points selected for a utility network trace."
                        )
                        .catalystPadding(4)
                    }
                }
            }
            Section {
                DisclosureGroup(
                    isExpanded: Binding {
                        isFocused(traceCreationActivity: .viewingAdvancedOptions)
                    } set: {
                        currentActivity = .creatingTrace($0 ? .viewingAdvancedOptions : nil)
                    }
                ) {
                    HStack {
                        Text(String.nameLabel)
                        Spacer()
                        TextField(String.nameLabel, text: $viewModel.pendingTrace.name)
                            .onSubmit {
                                viewModel.pendingTrace.userDidSpecifyName = true
                            }
                            .multilineTextAlignment(.trailing)
                            .foregroundColor(.blue)
                    }
                    ColorPicker(String.colorLabel, selection: $viewModel.pendingTrace.color)
                    Toggle(String.zoomToResult, isOn: $shouldZoomOnTraceCompletion)
                } label: {
                    Text(String.advancedOptionsHeaderLabel)
                        .catalystPadding(4)
                }
            }
        }
        Button(String.traceButtonLabel) {
            Task {
                if await viewModel.trace() {
                    currentActivity = .viewingTraces(nil)
                    if shouldZoomOnTraceCompletion,
<<<<<<< HEAD
                       let extent = viewModel.selectedTrace?.resultExtent,
                       let mapViewProxy {
                        Task { 
                            await mapViewProxy.setViewpoint(
                                Viewpoint(boundingGeometry: extent),
                                duration: nil
                            )
                        }
=======
                       let extent = viewModel.selectedTrace?.resultExtent {
                        updateViewpoint(to: extent)
>>>>>>> 683bfe21
                    }
                }
            }
        }
        .buttonStyle(.bordered)
        .disabled(!viewModel.canRunTrace)
    }
    
    /// Navigator at the top of the results tab that allows users to cycle through completed traces.
    @ViewBuilder private var resultsNavigator: some View {
        if viewModel.completedTraces.count > 1 {
            HStack {
                if viewModel.completedTraces.count > 1 {
                    Button {
                        viewModel.selectPreviousTrace()
                        if let extent = viewModel.selectedTrace?.resultExtent {
                            updateViewpoint(to: extent)
                        }
                    } label: {
                        Image(systemName: "chevron.backward")
                    }
                }
                Text(currentTraceLabel)
                    .padding(.horizontal)
                if viewModel.completedTraces.count > 1 {
                    Button {
                        viewModel.selectNextTrace()
                        if let extent = viewModel.selectedTrace?.resultExtent {
                            updateViewpoint(to: extent)
                        }
                    } label: {
                        Image(systemName: "chevron.forward")
                    }
                }
            }
        }
    }
    
    /// The tab that allows for viewing completed traces.
    @ViewBuilder private var resultsTab: some View {
        resultsNavigator
            .padding(2.5)
        if let selectedTrace = viewModel.selectedTrace {
            Menu(selectedTrace.name) {
                if let resultExtent = selectedTrace.resultExtent {
                    Button(String.zoomToButtonLabel) {
<<<<<<< HEAD
                        let newViewpoint = Viewpoint(boundingGeometry: resultExtent)
                        if let mapViewProxy {
                            Task { await mapViewProxy.setViewpoint(newViewpoint, duration: nil) }
                        }
=======
                        updateViewpoint(to: resultExtent)
>>>>>>> 683bfe21
                    }
                }
                Button(String.deleteButtonLabel) {
                    if viewModel.completedTraces.count == 1 {
                        currentActivity = .creatingTrace(nil)
                    }
                    viewModel.deleteTrace(selectedTrace)
                }
            }
            .font(.title3)
            .catalystPadding()
        }
        if activeDetent != .summary {
            List {
                Section(String.featureResultsTitle) {
                    DisclosureGroup(
                        isExpanded: Binding {
                            isFocused(traceViewingActivity: .viewingFeatureResults)
                        } set: {
                            currentActivity = .viewingTraces($0 ? .viewingFeatureResults : nil)
                        }
                    ) {
                        if let selectedTrace = viewModel.selectedTrace {
                            ForEach(selectedTrace.assetGroupNames.sorted(), id: \.self) { assetGroupName in
                                HStack {
                                    Text(assetGroupName)
                                    Spacer()
                                    Text(selectedTrace.elements(inAssetGroupNamed: assetGroupName).count, format: .number)
                                }
                                .foregroundColor(.blue)
                                .contentShape(Rectangle())
                                .onTapGesture {
                                    currentActivity = .viewingTraces(.viewingElementGroup(named: assetGroupName))
                                }
                            }
                        }
                    } label: {
                        Text(viewModel.selectedTrace?.elementResults.count ?? 0, format: .number)
                            .catalystPadding(4)
                    }
                }
                Section(String.functionResultsSectionTitle) {
                    DisclosureGroup(
                        isExpanded: Binding {
                            isFocused(traceViewingActivity: .viewingFunctionResults)
                        } set: {
                            currentActivity = .viewingTraces($0 ? .viewingFunctionResults : nil)
                        }
                    ) {
                        if let selectedTrace = viewModel.selectedTrace {
                            ForEach(selectedTrace.functionOutputs, id: \.objectID) { item in
                                HStack {
                                    Text(item.function.networkAttribute.name)
                                    Spacer()
                                    VStack(alignment: .trailing) {
                                        Text(item.function.functionType.title)
                                            .font(.caption)
                                            .foregroundColor(.secondary)
                                        if let result = item.result as? Double {
                                            Text(result, format: .number)
                                        } else {
                                            Text(
                                                "Not Available",
                                                bundle: .toolkitModule,
                                                comment: "A trace function output result was not provided."
                                            )
                                        }
                                    }
                                }
                            }
                        }
                    } label: {
                        Text(viewModel.selectedTrace?.utilityFunctionTraceResult?.functionOutputs.count ?? 0, format: .number)
                            .catalystPadding(4)
                    }
                }
                Section {
                    DisclosureGroup(
                        isExpanded: Binding {
                            isFocused(traceViewingActivity: .viewingAdvancedOptions)
                        } set: {
                            currentActivity = .viewingTraces($0 ? .viewingAdvancedOptions : nil)
                        }
                    ) {
                        ColorPicker(
                            String.colorLabel,
                            selection: Binding {
                                viewModel.selectedTrace?.color ?? Color.clear
                            } set: { newValue in
                                if var trace = viewModel.selectedTrace {
                                    trace.color = newValue
                                    viewModel.update(completedTrace: trace)
                                }
                            }
                        )
                    } label: {
                        Text(String.advancedOptionsHeaderLabel)
                            .catalystPadding(4)
                    }
                }
            }
            .padding([.vertical], 2)
            Button(String.clearAllResults, role: .destructive) {
                isShowingClearAllResultsConfirmationDialog = true
            }
            .buttonStyle(.bordered)
            .confirmationDialog(
                String.clearAllResults,
                isPresented: $isShowingClearAllResultsConfirmationDialog
            ) {
                Button(String.clearAllResults, role: .destructive) {
                    viewModel.deleteAllTraces()
                    currentActivity = .creatingTrace(nil)
                }
            } message: {
                Text(String.clearAllResultsMessage)
            }
        }
    }
    
    /// Displays information about a chosen starting point.
    @ViewBuilder private var startingPointDetail: some View {
        makeBackButton(title: .startingPointsTitle) {
            currentActivity = .creatingTrace(.viewingStartingPoints)
        }
        Menu(selectedStartingPoint?.utilityElement?.assetType.name ?? String.unnamedAssetType) {
            Button(String.zoomToButtonLabel) {
                if let selectedStartingPoint = selectedStartingPoint,
                   let extent = selectedStartingPoint.geoElement.geometry?.extent {
<<<<<<< HEAD
                    let newViewpoint = Viewpoint(boundingGeometry: extent)
                    if let mapViewProxy {
                        Task { await mapViewProxy.setViewpoint(newViewpoint, duration: nil) }
                    }
=======
                    updateViewpoint(to: extent)
>>>>>>> 683bfe21
                }
            }
            Button(String.deleteButtonLabel, role: .destructive) {
                if let startingPoint = selectedStartingPoint {
                    viewModel.deleteStartingPoint(startingPoint)
                    currentActivity = .creatingTrace(.viewingStartingPoints)
                }
            }
        }
        .font(.title3)
        .catalystPadding()
        List {
            if selectedStartingPoint?.utilityElement?.networkSource.kind == .edge {
                Section(String.fractionAlongEdgeSectionTitle) {
                    Slider(
                        value: Binding {
                            viewModel.pendingTrace.startingPoints.first {
                                $0 == selectedStartingPoint
                            }?.utilityElement?.fractionAlongEdge ?? .zero
                        } set: { newValue in
                            if let selectedStartingPoint = selectedStartingPoint {
                                viewModel.setFractionAlongEdgeFor(
                                    startingPoint: selectedStartingPoint,
                                    to: newValue
                                )
                            }
                        }
                    )
                }
            } else if selectedStartingPoint?.utilityElement?.networkSource.kind == .junction &&
                        selectedStartingPoint?.utilityElement?.terminal != nil &&
                        !(selectedStartingPoint?.utilityElement?.assetType.terminalConfiguration?.terminals.isEmpty ?? true) {
                Section {
                    Picker(
                        String.terminalConfigurationPickerTitle,
                        selection: Binding {
                            selectedStartingPoint!.utilityElement!.terminal!
                        } set: { newValue in
                            viewModel.setTerminalConfigurationFor(startingPoint: selectedStartingPoint!, to: newValue)
                        }
                    ) {
                        ForEach(viewModel.pendingTrace.startingPoints.first {
                            $0 == selectedStartingPoint
                        }?.utilityElement?.assetType.terminalConfiguration?.terminals ?? [], id: \.self) {
                            Text($0.name)
                        }
                    }
                    .foregroundColor(.blue)
                }
            }
            Section(String.attributesSectionTitle) {
                ForEach(Array(selectedStartingPoint!.geoElement.attributes.sorted(by: { $0.key < $1.key})), id: \.key) { item in
                    HStack{
                        Text(item.key)
                        Spacer()
                        Text(item.value as? String ?? "")
                    }
                }
            }
        }
    }
    
    /// Displays the chosen starting points for the new trace.
    private var startingPointsList: some View {
        ForEach(viewModel.pendingTrace.startingPoints, id: \.self) { startingPoint in
            Button {
                currentActivity = .creatingTrace(
                    .inspectingStartingPoint(startingPoint)
                )
            } label: {
                Label {
                    Text(startingPoint.utilityElement?.assetType.name ?? "")
                        .lineLimit(1)
                } icon: {
                    if let image = startingPoint.image {
                        Image(uiImage: image)
                            .frame(width: 25, height: 25)
                            .background(.white)
                            .cornerRadius(5)
                    }
                }
            }
            .swipeActions {
                Button(role: .destructive) {
                    viewModel.deleteStartingPoint(startingPoint)
                } label: {
                    Image(systemName: "trash")
                }
            }
        }
    }
    
    /// A graphical interface to run pre-configured traces on a map's utility networks.
    /// - Parameters:
    ///   - graphicsOverlay: The graphics overlay to hold generated starting point and trace graphics.
    ///   - map: The map containing the utility network(s).
    ///   - mapPoint: Acts as the point at which newly selected starting point graphics will be created.
    ///   - mapViewProxy: The proxy to provide access to map view operations.
    ///   - startingPoints: An optional list of programmatically provided starting points.
    public init(
        graphicsOverlay: Binding<GraphicsOverlay>,
        map: Map,
        mapPoint: Binding<Point?>,
        mapViewProxy: MapViewProxy?,
        startingPoints: Binding<[UtilityNetworkTraceStartingPoint]> = .constant([])
    ) {
        self.mapViewProxy = mapViewProxy
        _activeDetent = .constant(nil)
        _mapPoint = mapPoint
        _graphicsOverlay = graphicsOverlay
        _externalStartingPoints = startingPoints
        _viewModel = StateObject(
            wrappedValue: UtilityNetworkTraceViewModel(
                map: map,
                graphicsOverlay: graphicsOverlay.wrappedValue,
                startingPoints: startingPoints.wrappedValue
            )
        )
    }
    
    /// Sets the active detent for a hosting floating panel.
    /// - Parameter detent: A binding to a value that determines the height of a hosting
    /// floating panel.
    /// - Returns: A trace tool that automatically sets and responds to detent values to improve user
    /// experience.
    public func floatingPanelDetent(
        _ detent: Binding<FloatingPanelDetent>
    ) -> UtilityNetworkTrace {
        var copy = self
        copy._activeDetent = Binding(detent)
        return copy
    }
    
    /// Updates the viewpoint to the provided extent. If a map view proxy is provided, the update is
    /// animated. Otherwise the bound viewpoint is set directly.
    /// - Parameter extent: The new extent to be shown.
    func updateViewpoint(to extent: Envelope) {
        let newViewpoint = Viewpoint(boundingGeometry: extent)
        if let mapViewProxy {
            Task { await mapViewProxy.setViewpoint(newViewpoint, duration: nil) }
        } else {
            viewpoint = newViewpoint
        }
    }
    
    public var body: some View {
        VStack {
            if !viewModel.completedTraces.isEmpty &&
                !isFocused(traceCreationActivity: .addingStartingPoints) &&
                activeDetent != .summary {
                activityPicker
            }
            switch currentActivity {
            case .creatingTrace(let activity):
                switch activity {
                case .addingStartingPoints:
                    cancelAddStartingPoints
                case .inspectingStartingPoint:
                    startingPointDetail
                default:
                    newTraceTab
                }
            case .viewingTraces(let activity):
                switch activity {
                case .viewingElementGroup:
                    assetGroupDetail
                default:
                    resultsTab
                }
            }
        }
        .background(Color(uiColor: .systemGroupedBackground))
        .animation(.default, value: currentActivity)
<<<<<<< HEAD
        .onChange(of: mapPoint) { newMapPoint in
=======
        .onChange(screenPoint) { newScreenPoint in
>>>>>>> 683bfe21
            guard isFocused(traceCreationActivity: .addingStartingPoints),
                  let mapPoint = newMapPoint,
                  let mapViewProxy = mapViewProxy else {
                return
            }
            currentActivity = .creatingTrace(.viewingStartingPoints)
            activeDetent = .half
            Task {
                await viewModel.addStartingPoints(
                    mapPoint: mapPoint,
                    with: mapViewProxy
                )
            }
        }
        .onChange(externalStartingPoints) { _ in
            viewModel.externalStartingPoints = externalStartingPoints
        }
        .alert(
            viewModel.userAlert?.title ?? "",
            isPresented: Binding(
                get: { viewModel.userAlert != nil },
                set: { _ in viewModel.userAlert = nil }
            )
        ) {
            viewModel.userAlert?.button
        } message: {
            Text(viewModel.userAlert?.description ?? "")
        }
    }
    
    // MARK: Computed Properties
    
    /// Indicates the number of the trace currently being viewed out the total number of traces.
    private var currentTraceLabel: String {
        guard let index = viewModel.selectedTraceIndex else { return "Error" }
        return String(
            localized: "Trace \(index+1, specifier: "%1$lld") of \(viewModel.completedTraces.count, specifier: "%2$lld")",
            bundle: .toolkitModule,
            comment: "A label indicating the index of the trace being viewed out of the total number of traces completed."
        )
    }
    
    /// The name of the selected utility element asset group.
    private var selectedAssetGroupName: String? {
        if case let .viewingTraces(activity) = currentActivity,
           case let .viewingElementGroup(elementGroup) = activity {
            return elementGroup
        }
        return nil
    }
    
    /// The starting point being inspected (if one exists).
    private var selectedStartingPoint: UtilityNetworkTraceStartingPoint? {
        if case let .creatingTrace(activity) = currentActivity,
           case let .inspectingStartingPoint(startingPoint) = activity {
            return startingPoint
        }
        return nil
    }
    
    /// Determines if the provided creation activity is the currently focused creation activity.
    /// - Parameter traceCreationActivity: A possible focus activity when creating traces.
    /// - Returns: A Boolean value indicating whether the provided activity is the currently focused
    /// creation activity.
    private func isFocused(traceCreationActivity: TraceCreationActivity) -> Bool {
        if case let .creatingTrace(activity) = currentActivity {
            return traceCreationActivity == activity
        }
        return false
    }
    
    /// Determines if the provided viewing activity is the currently focused viewing activity.
    /// - Parameter traceViewingActivity: A possible focus activity when viewing traces.
    /// - Returns: A Boolean value indicating whether the provided activity is the currently focused
    /// viewing activity.
    private func isFocused(traceViewingActivity: TraceViewingActivity) -> Bool {
        if case let .viewingTraces(activity) = currentActivity {
            return traceViewingActivity == activity
        }
        return false
    }
    
    /// Returns a "Back" button that performs a specified action when pressed.
    /// - Parameter title: The button's title.
    /// - Parameter action: The action to be performed.
    /// - Returns: The configured button.
    private func makeBackButton(title: String, _ action: @escaping () -> Void) -> some View {
        Button { action() } label: {
            Label {
                Text(title)
            } icon: {
                Image(systemName: "chevron.backward")
            }
        }
        .padding()
        .frame(maxWidth: .infinity, alignment: .leading)
    }
    
    /// Returns a section header.
    /// - Parameter title: The title of the header.
    /// - Returns: The configured title.
    private func makeDetailSectionHeader(title: String) -> some View {
        Text(title)
            .font(.title3)
            .lineLimit(1)
            .frame(maxWidth: .infinity, alignment: .center)
    }
}

private extension String {
    static var addNewButtonLabel: Self {
        .init(
            localized: "Add New",
            bundle: .toolkitModule,
            comment: "A button to add new utility trace starting points."
        )
    }
    
    static var advancedOptionsHeaderLabel: Self {
        .init(
            localized: "Advanced Options",
            bundle: .toolkitModule,
            comment: "A section header for advanced options."
        )
    }
    
    static var attributesSectionTitle: Self {
        .init(
            localized: "Attributes",
            bundle: .toolkitModule,
            comment: "A label in reference to the attributes of a geo element."
        )
    }
    
    static var cancelStartingPointSelection: Self {
        .init(
            localized: "Cancel Starting Point Selection",
            bundle: .toolkitModule,
            comment: "A label for a button to cancel the starting point selection operation."
        )
    }
    
    static var clearAllResults: Self {
        .init(
            localized: "Clear All Results",
            bundle: .toolkitModule,
            comment: "A directive to clear all of the completed utility network traces."
        )
    }
    
    static var clearAllResultsMessage: Self {
        .init(
            localized: "All the trace inputs and results will be lost.",
            bundle: .toolkitModule,
            comment: "A message describing the outcome of clearing all utility network trace results."
        )
    }
    
    static var colorLabel: Self {
        .init(
            localized: "Color",
            bundle: .toolkitModule,
            comment: "A label in reference to the color used to display utility trace result graphics."
        )
    }
    
    static var deleteButtonLabel: Self {
        .init(
            localized: "Delete",
            bundle: .toolkitModule,
            comment: "A label for a button used to delete a utility network trace input component or result."
        )
    }
    
    /// Title for the feature results section
    static var featureResultsTitle: Self {
        .init(
            localized: "Feature Results",
            bundle: .toolkitModule,
            comment: """
                A label in reference to utility elements returned as results of a utility network
                trace operation.
                """
        )
    }
    
    static var fractionAlongEdgeSectionTitle: Self {
        .init(
            localized: "Fraction Along Edge",
            bundle: .toolkitModule,
            comment: "A label in reference to a fractional distance along an edge style utility network element."
        )
    }
    
    static var functionResultsSectionTitle: Self {
        .init(
            localized: "Function Results",
            bundle: .toolkitModule,
            comment: """
                A label in reference to function outputs returned as results of a utility network
                trace operation.
                """
        )
    }
    
    static var modePickerTitle: Self {
        .init(
            localized: "Mode",
            bundle: .toolkitModule,
            comment: "The mode in which the utility network trace tool is being used (either creating traces or viewing traces)."
        )
    }
    
    static var nameLabel: Self {
        .init(
            localized: "Name",
            bundle: .toolkitModule,
            comment: "A label in reference to the user defined name for an individual utility network trace."
        )
    }
    
    static var networkSectionLabel: Self {
        .init(
            localized: "Network",
            bundle: .toolkitModule,
            comment: "A label in reference to a specific utility network."
        )
    }
    
    static var newTraceOptionLabel: Self {
        .init(
            localized: "New Trace",
            bundle: .toolkitModule,
            comment: "A label for a button to show new utility network trace configuration options."
        )
    }
    
    static var noConfigurationsAvailable: Self {
        .init(
            localized: "No configurations available.",
            bundle: .toolkitModule,
            comment: "A statement that no utility trace configurations are available."
        )
    }
    
    static var resultsOptionLabel: Self {
        .init(
            localized: "Results",
            bundle: .toolkitModule,
            comment: "A label for a button to show utility network trace results."
        )
    }
    
    /// A label for button to select a utility network.
    static var selectNetwork: Self {
        .init(
            localized: "Select Network",
            bundle: .toolkitModule,
            comment: "A label for button to select a utility network."
        )
    }
    
    /// A label for button to select a utility network trace configuration.
    static var selectTraceConfiguration: Self {
        .init(
            localized: "Select Trace Configuration",
            bundle: .toolkitModule,
            comment: "A label for button to select a utility network trace configuration."
        )
    }
    
    /// Title for the starting points section
    static var startingPointsTitle: Self {
        .init(
            localized: "Starting Points",
            bundle: .toolkitModule,
            comment: """
                A label in reference to the utility elements chosen as starting points for a utility
                network trace operation.
                """
        )
    }
    
    static var terminalConfigurationPickerTitle: Self {
        .init(
            localized: "Terminal Configuration",
            bundle: .toolkitModule,
            comment: "A label in reference to the chosen terminal configuration of a utility network element."
        )
    }
    
    static var traceButtonLabel: Self {
        .init(
            localized: "Trace",
            bundle: .toolkitModule,
            comment: "A label for a button to begin a utility network trace operation."
        )
    }
    
    static var traceConfigurationSectionLabel: Self {
        .init(
            localized: "Trace Configuration",
            bundle: .toolkitModule,
            comment: "A label in reference to a utility network trace configuration."
        )
    }
    
    static var unnamedAssetType: Self {
        .init(
            localized: "Unnamed Asset Type",
            bundle: .toolkitModule,
            comment: "A label to use in place of a utility element asset type name."
        )
    }
    
    static var zoomToButtonLabel: Self {
        .init(
            localized: "Zoom To",
            bundle: .toolkitModule,
            comment: "A button to change the map to the extent of the selected trace."
        )
    }
    
    static var zoomToResult: Self {
        .init(
            localized: "Zoom To Result",
            bundle: .toolkitModule,
            comment: "A user option specifying that a map should automatically change to show completed trace results."
        )
    }
}

public extension UtilityNetworkTrace /* Deprecated */ {
    /// A graphical interface to run pre-configured traces on a map's utility networks.
    /// - Parameters:
    ///   - graphicsOverlay: The graphics overlay to hold generated starting point and trace graphics.
    ///   - map: The map containing the utility network(s).
    ///   - mapPoint: Acts as the point at which newly selected starting point graphics will be created.
    ///   - screenPoint: Acts as the point of identification for items tapped in the utility network.
    ///   - mapViewProxy: The proxy to provide access to map view operations.
    ///   - viewpoint: Allows the utility network trace tool to update the parent map view's viewpoint.
    ///   - startingPoints: An optional list of programmatically provided starting points.
    /// - Attention: Deprecated at 200.6.
    @available(*, deprecated, message: "Use 'init(graphicsOverlay:map:mapPoint:mapViewProxy:startingPoints:)' instead.")
    init(
        graphicsOverlay: Binding<GraphicsOverlay>,
        map: Map,
        mapPoint: Binding<Point?>,
        screenPoint: Binding<CGPoint?>,
        mapViewProxy: MapViewProxy?,
        viewpoint: Binding<Viewpoint?>,
        startingPoints: Binding<[UtilityNetworkTraceStartingPoint]> = .constant([])
    ) {
        self.mapViewProxy = mapViewProxy
        _activeDetent = .constant(nil)
        _mapPoint = mapPoint
        _graphicsOverlay = graphicsOverlay
        _externalStartingPoints = startingPoints
        _viewModel = StateObject(
            wrappedValue: UtilityNetworkTraceViewModel(
                map: map,
                graphicsOverlay: graphicsOverlay.wrappedValue,
                startingPoints: startingPoints.wrappedValue
            )
        )
    }
}<|MERGE_RESOLUTION|>--- conflicted
+++ resolved
@@ -189,14 +189,7 @@
                                     Task {
                                         if let feature = await viewModel.feature(for: element),
                                            let geometry = feature.geometry {
-<<<<<<< HEAD
-                                            let newViewpoint = Viewpoint(boundingGeometry: geometry.extent)
-                                            if let mapViewProxy {
-                                                Task { await mapViewProxy.setViewpoint(newViewpoint, duration: nil) }
-                                            }
-=======
                                             updateViewpoint(to: geometry.extent)
->>>>>>> 683bfe21
                                         }
                                     }
                                 } label: {
@@ -339,19 +332,8 @@
                 if await viewModel.trace() {
                     currentActivity = .viewingTraces(nil)
                     if shouldZoomOnTraceCompletion,
-<<<<<<< HEAD
-                       let extent = viewModel.selectedTrace?.resultExtent,
-                       let mapViewProxy {
-                        Task { 
-                            await mapViewProxy.setViewpoint(
-                                Viewpoint(boundingGeometry: extent),
-                                duration: nil
-                            )
-                        }
-=======
                        let extent = viewModel.selectedTrace?.resultExtent {
                         updateViewpoint(to: extent)
->>>>>>> 683bfe21
                     }
                 }
             }
@@ -398,14 +380,7 @@
             Menu(selectedTrace.name) {
                 if let resultExtent = selectedTrace.resultExtent {
                     Button(String.zoomToButtonLabel) {
-<<<<<<< HEAD
-                        let newViewpoint = Viewpoint(boundingGeometry: resultExtent)
-                        if let mapViewProxy {
-                            Task { await mapViewProxy.setViewpoint(newViewpoint, duration: nil) }
-                        }
-=======
                         updateViewpoint(to: resultExtent)
->>>>>>> 683bfe21
                     }
                 }
                 Button(String.deleteButtonLabel) {
@@ -535,14 +510,7 @@
             Button(String.zoomToButtonLabel) {
                 if let selectedStartingPoint = selectedStartingPoint,
                    let extent = selectedStartingPoint.geoElement.geometry?.extent {
-<<<<<<< HEAD
-                    let newViewpoint = Viewpoint(boundingGeometry: extent)
-                    if let mapViewProxy {
-                        Task { await mapViewProxy.setViewpoint(newViewpoint, duration: nil) }
-                    }
-=======
                     updateViewpoint(to: extent)
->>>>>>> 683bfe21
                 }
             }
             Button(String.deleteButtonLabel, role: .destructive) {
@@ -716,11 +684,7 @@
         }
         .background(Color(uiColor: .systemGroupedBackground))
         .animation(.default, value: currentActivity)
-<<<<<<< HEAD
-        .onChange(of: mapPoint) { newMapPoint in
-=======
-        .onChange(screenPoint) { newScreenPoint in
->>>>>>> 683bfe21
+        .onChange(mapPoint) { newMapPoint in
             guard isFocused(traceCreationActivity: .addingStartingPoints),
                   let mapPoint = newMapPoint,
                   let mapViewProxy = mapViewProxy else {
