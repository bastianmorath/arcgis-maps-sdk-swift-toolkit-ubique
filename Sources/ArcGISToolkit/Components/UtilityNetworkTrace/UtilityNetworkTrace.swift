// Copyright 2022 Esri.

// Licensed under the Apache License, Version 2.0 (the "License");
// you may not use this file except in compliance with the License.
// You may obtain a copy of the License at
// http://www.apache.org/licenses/LICENSE-2.0

// Unless required by applicable law or agreed to in writing, software
// distributed under the License is distributed on an "AS IS" BASIS,
// WITHOUT WARRANTIES OR CONDITIONS OF ANY KIND, either express or implied.
// See the License for the specific language governing permissions and
// limitations under the License.

import ArcGIS
import SwiftUI

public struct UtilityNetworkTrace: View {
    // MARK: Enums
    
    /// Activities users will perform while creating a new trace.
    private enum TraceCreationActivity: Hashable {
        /// The user is adding starting points.
        case addingStartingPoints
        /// The user is inspecting details of a chosen starting point.
        case inspectingStartingPoint(UtilityNetworkTraceStartingPoint)
        /// The user is viewing the list of advanced options.
        case viewingAdvancedOptions
        /// The user is viewing the list of available networks.
        case viewingNetworkOptions
        /// The user is viewing the list of chosen starting points.
        case viewingStartingPoints
        /// The user is viewing the list of available trace configurations.
        case viewingTraceConfigurations
    }
    
    /// Activities users will perform while viewing completed traces.
    private enum TraceViewingActivity: Hashable {
        /// The user is viewing the list of available trace options.
        case viewingAdvancedOptions
        /// The user is viewing a list of element results, grouped by asset group and asset type.
        case viewingElementGroup([String: [UtilityElement]])
        /// The user is viewing the list of element results.
        case viewingElementResults
        /// The user is viewing the list of function results.
        case viewingFunctionResults
    }
    
    /// Activities users will perform while using the Utility Network Trace tool.
    private enum UserActivity: Hashable {
        /// The user is creating a new trace.
        case creatingTrace(TraceCreationActivity?)
        /// The user is viewing traces that have been created.
        case viewingTraces(TraceViewingActivity?)
    }
    
    // MARK: States
    
    @State private var activeDetent: FloatingPanelDetent = .half
    
    /// The current user activity.
    @State private var currentActivity: UserActivity = .creatingTrace(nil)
    
    /// A Boolean value indicating whether the map should be zoomed to the extent of the trace result.
    @State private var shouldZoomOnTraceCompletion = false
    
    /// A Boolean value indicating if the warning that all traces will be deleted is presented.
    @State private var showWarningAlert = false
    
    /// The view model used by the view. The `UtilityNetworkTraceViewModel` manages state.
    /// The view observes `UtilityNetworkTraceViewModel` for changes in state.
    @StateObject private var viewModel: UtilityNetworkTraceViewModel
    
    // MARK: Bindings
    
    /// Starting points programmatically provided to the trace tool.
    @Binding private var externalStartingPoints: [UtilityNetworkTraceStartingPoint]
    
    /// The graphics overlay to hold generated starting point and trace graphics.
    @Binding private var graphicsOverlay: GraphicsOverlay
    
    /// Provides a method of layer identification when starting points are being chosen.
    @Binding private var mapViewProxy: MapViewProxy?
    
    /// Acts as the point of identification for items tapped in the utility network.
    @Binding private var viewPoint: CGPoint?
    
    /// Acts as the point at which newly selected starting point graphics will be created.
    @Binding private var mapPoint: Point?
    
    /// Allows the Utility Network Trace Tool to update the parent map view's viewpoint.
    @Binding private var viewpoint: Viewpoint?
    
    // MARK: Subviews
    
    /// Allows the user to switch between the trace creation and viewing tabs.
    private var activityPicker: some View {
        Picker(
            "Mode",
            selection: Binding<UserActivity>(
                get: {
                    switch currentActivity {
                    case .creatingTrace(_):
                        return UserActivity.creatingTrace(nil)
                    case .viewingTraces:
                        return UserActivity.viewingTraces(nil)
                    }
                }, set: { newActivity, _ in
                    currentActivity = newActivity
                }
            )
        ) {
            Text("New trace").tag(UserActivity.creatingTrace(nil))
            Text("Results").tag(UserActivity.viewingTraces(nil))
        }
        .pickerStyle(.segmented)
        .padding()
    }
    
    /// Allows the user to cancel out of selecting a new starting point.
    private var cancelAddStartingPoints: some View {
        Button(role: .destructive) {
            currentActivity = .creatingTrace(nil)
            activeDetent = .half
        } label: {
            Text("Cancel starting point selection")
        }
        .buttonStyle(.bordered)
    }
    
    /// Displays information about a chosen asset group.
    @ViewBuilder private var assetGroupDetail: some View {
        if let assetGroup = selectedAssetGroup {
            makeBackButton(title: elementResultsTitle) {
                currentActivity = .viewingTraces(.viewingElementResults)
            }
            makeDetailSectionHeader(
                title: assetGroup.first?.value.first?.assetGroup.name ?? "Unnamed Asset Group"
            )
            List {
                ForEach(assetGroup.sorted(by: { $0.key < $1.key }), id: \.key) { assetTypeGroup in
                    Section(assetTypeGroup.key) {
                        let elements = assetTypeGroup.value.sorted {
                            $0.objectID < $1.objectID
                        }
                        ForEach(elements) { element in
                            makeZoomToButton(text: element.objectID.description) {
                                Task {
                                    if let feature = await viewModel.feature(for: element),
                                       let geometry = feature.geometry {
                                        viewpoint = Viewpoint(targetExtent: geometry.extent)
                                    }
                                }
                            }
                        }
                    }
                }
            }
        }
    }
    
    /// Displays the list of available named trace configurations.
    @ViewBuilder private var configurationsList: some View {
        if viewModel.configurations.isEmpty {
            Text("No configurations available")
        } else {
            ForEach(viewModel.configurations) { configuration in
                Button {
                    viewModel.setPendingTrace(configuration: configuration)
                    currentActivity = .creatingTrace(nil)
                } label: {
                    Text(configuration.name)
                }
                .listRowBackground(configuration == viewModel.pendingTrace.configuration ? Color.secondary.opacity(0.5) : nil)
            }
        }
    }
    
    /// Displays the list of available networks.
    @ViewBuilder private var networksList: some View {
        ForEach(viewModel.networks, id: \.self) { network in
            Text(network.name)
                .lineLimit(1)
                .listRowBackground(network == viewModel.network ? Color.secondary.opacity(0.5) : nil)
                .onTapGesture {
                    viewModel.setNetwork(network)
                    currentActivity = .creatingTrace(nil)
                }
        }
    }
    
    /// The tab that allows for a new trace to be configured.
    @ViewBuilder private var newTraceTab: some View {
        List {
            if viewModel.networks.count > 1 {
                Section("Network") {
                    DisclosureGroup(
                        viewModel.network?.name ?? "None selected",
                        isExpanded: Binding(
                            get: { isFocused(traceCreationActivity: .viewingNetworkOptions) },
                            set: { currentActivity = .creatingTrace($0 ? .viewingNetworkOptions : nil) }
                        )
                    ) {
                        networksList
                    }
                }
            }
            Section("Trace Configuration") {
                DisclosureGroup(
                    viewModel.pendingTrace.configuration?.name ?? "None selected",
                    isExpanded: Binding(
                        get: { isFocused(traceCreationActivity: .viewingTraceConfigurations) },
                        set: { currentActivity = .creatingTrace($0 ? .viewingTraceConfigurations : nil) }
                    )
                ) {
                    configurationsList
                }
            }
            Section(startingPointsTitle) {
                Button {
                    currentActivity = .creatingTrace(.addingStartingPoints)
                    activeDetent = .summary
                } label: {
                    Text("Add new")
                }
                if !viewModel.pendingTrace.startingPoints.isEmpty {
                    DisclosureGroup(
                        "\(viewModel.pendingTrace.startingPoints.count) selected",
                        isExpanded: Binding(
                            get: { isFocused(traceCreationActivity: .viewingStartingPoints) },
                            set: { currentActivity = .creatingTrace($0 ? .viewingStartingPoints : nil) }
                        )
                    ) {
                        startingPointsList
                    }
                }
            }
            Section {
                DisclosureGroup(
                    "Advanced Options",
                    isExpanded: Binding(
                        get: { isFocused(traceCreationActivity: .viewingAdvancedOptions) },
                        set: { currentActivity = .creatingTrace($0 ? .viewingAdvancedOptions : nil) }
                    )
                ) {
                    ColorPicker(selection: $viewModel.pendingTrace.color) {
                        Text("Trace Color")
                    }
                    TextField(
                        "Trace Name",
                        text: $viewModel.pendingTrace.name
                    )
                    .onSubmit {
                        viewModel.pendingTrace.userDidSpecifyName = true
                    }
                    Toggle(isOn: $shouldZoomOnTraceCompletion) {
                        Text("Zoom to result")
                    }
                }
            }
        }
        Button {
            Task {
                if await viewModel.trace() {
                    currentActivity = .viewingTraces(nil)
                    if shouldZoomOnTraceCompletion,
                       let extent = viewModel.selectedTrace?.resultExtent {
                        viewpoint = Viewpoint(targetExtent: extent)
                    }
                }
            }
        } label: {
            Text("Trace")
        }
        .buttonStyle(.bordered)
        .disabled(!viewModel.canRunTrace)
    }
    
    /// The tab that allows for viewing completed traces.
    @ViewBuilder private var resultsTab: some View {
        HStack {
            if viewModel.completedTraces.count > 1 {
                Button {
                    viewModel.selectPreviousTrace()
                } label: {
                    Image(systemName: "chevron.backward")
                }
            }
            Text(currentTraceLabel)
                .padding(.horizontal)
            if viewModel.completedTraces.count > 1 {
                Button {
                    viewModel.selectNextTrace()
                } label: {
                    Image(systemName: "chevron.forward")
                }
            }
        }
        .font(.title3)
        .padding(2.5)
        if let traceName = viewModel.selectedTrace?.name, !traceName.isEmpty {
            Text(traceName)
        }
        List {
            Section(elementResultsTitle) {
                DisclosureGroup(
                    viewModel.selectedTrace?.assetCount.description ?? "0",
                    isExpanded: Binding(
                        get: { isFocused(traceViewingActivity: .viewingElementResults) },
                        set: { currentActivity = .viewingTraces($0 ? .viewingElementResults : nil) }
                    )
                ) {
                    ForEach(
                        (viewModel.selectedTrace?.assets ?? [:]).sorted(by: { $0.key < $1.key }), id: \.key
                    ) { assetGroup in
                        HStack {
                            Text(assetGroup.key)
                            Spacer()
                            Text(assetGroup.value.compactMap({ $0.value.count }).reduce(0, +).description)
                        }
                        .foregroundColor(.blue)
                        .contentShape(Rectangle())
                        .onTapGesture {
                            currentActivity = .viewingTraces(.viewingElementGroup(assetGroup.value))
                        }
                    }
                }
            }
            Section("Function Result") {
                DisclosureGroup(
                    viewModel.selectedTrace?.utilityFunctionTraceResult?.functionOutputs.count.description ?? "0",
                    isExpanded: Binding(
                        get: { isFocused(traceViewingActivity: .viewingFunctionResults) },
                        set: { currentActivity = .viewingTraces($0 ? .viewingFunctionResults : nil) }
                    )
                ) {
                    ForEach(viewModel.selectedTrace?.functionOutputs ?? [], id: \.id) { item in
                        HStack {
                            Text(item.function.networkAttribute?.name ?? "Unnamed")
                            Spacer()
                            Text((item.result as? Double)?.description ?? "N/A")
                        }
                    }
                }
            }
            Section {
                DisclosureGroup(
                    "Advanced Options",
                    isExpanded: Binding(
                        get: { isFocused(traceViewingActivity: .viewingAdvancedOptions) },
                        set: { currentActivity = .viewingTraces($0 ? .viewingAdvancedOptions : nil) }
                    )
                ) {
                    ColorPicker(
                        selection: Binding(get: {
                            viewModel.selectedTrace?.color ?? Color.clear
                        }, set: { newValue in
                            if var trace = viewModel.selectedTrace {
                                trace.color = newValue
                                viewModel.update(completedTrace: trace)
                            }
                        })
                    ) {
                        Text("Trace Color")
                    }
                }
            }
        }
        makeZoomToButton {
            if let extent = viewModel.selectedTrace?.resultExtent {
                viewpoint = Viewpoint(targetExtent: extent)
            }
        }
        .padding([.vertical], 2)
        Button {
            showWarningAlert.toggle()
        } label: {
            Text("Clear All Results")
                .tint(.red)
        }
        .alert("Clear All Results", isPresented: $showWarningAlert) {
            Button(role: .destructive) {
                viewModel.deleteAllTraces()
                currentActivity = .creatingTrace(nil)
            } label: {
                Text("OK")
            }
        } message: {
            Text("Are you sure? All the trace inputs and results will be lost.")
        }
    }
    
    /// Displays information about a chosen starting point.
    @ViewBuilder private var startingPointDetail: some View {
        makeBackButton(title: startingPointsTitle) {
            currentActivity = .creatingTrace(.viewingStartingPoints)
        }
        makeDetailSectionHeader(
            title: selectedStartingPoint?.utilityElement?.assetType.name ?? "Unnamed Asset Type"
        )
        List {
            if selectedStartingPoint?.utilityElement?.networkSource.kind == .edge {
                Section("Fraction Along Edge") {
                    Slider(value: Binding(get: {
                        viewModel.pendingTrace.startingPoints.first {
                            $0 == selectedStartingPoint
                        }?.utilityElement?.fractionAlongEdge ?? .zero
                    }, set: { newValue in
                        if let selectedStartingPoint = selectedStartingPoint {
                            viewModel.setFractionAlongEdgeFor(
                                startingPoint: selectedStartingPoint,
                                to: newValue
                            )
                        }
                    }))
                }
            } else if selectedStartingPoint?.utilityElement?.networkSource.kind == .junction &&
                        selectedStartingPoint?.utilityElement?.terminal != nil &&
                        !(selectedStartingPoint?.utilityElement?.assetType.terminalConfiguration?.terminals.isEmpty ?? true) {
                Section {
                    Picker(
                        "Terminal Configuration",
                        selection: Binding(get: {
                            selectedStartingPoint!.utilityElement!.terminal!
                        }, set: { newValue in
                            viewModel.setTerminalConfigurationFor(startingPoint: selectedStartingPoint!, to: newValue)
                        })
                    ) {
                        ForEach(viewModel.pendingTrace.startingPoints.first {
                            $0 == selectedStartingPoint
                        }?.utilityElement?.assetType.terminalConfiguration?.terminals ?? [], id: \.self) {
                            Text($0.name)
                        }
                    }
                    .foregroundColor(.blue)
                }
            }
            ForEach(Array(selectedStartingPoint!.geoElement.attributes.sorted(by: { $0.key < $1.key})), id: \.key) { item in
                HStack{
                    Text(item.key)
                    Spacer()
                    Text(item.value as? String ?? "")
                }
            }
        }
        makeZoomToButton {
            if let selectedStartingPoint = selectedStartingPoint,
               let extent = selectedStartingPoint.geoElement.geometry?.extent {
                viewpoint = Viewpoint(targetExtent: extent)
            }
        }
    }
    
    /// Displays the chosen starting points for the new trace.
    private var startingPointsList: some View {
        ForEach(viewModel.pendingTrace.startingPoints, id: \.self) { startingPoint in
            Button {
                currentActivity = .creatingTrace(
                    .inspectingStartingPoint(startingPoint)
                )
            } label: {
                Label {
                    Text(startingPoint.utilityElement?.assetType.name ?? "")
                        .lineLimit(1)
                } icon: {
                    if let image = startingPoint.image {
                        Image(uiImage: image)
                            .frame(width: 25, height: 25)
                            .background(Color.secondary)
                            .cornerRadius(5)
                    }
                }
            }
            .swipeActions {
                Button(role: .destructive) {
                    viewModel.delete(startingPoint)
                } label: {
                    Image(systemName: "trash")
                }
            }
        }
    }
    
    /// A graphical interface to run pre-configured traces on a map's utility networks.
    /// - Parameters:
    ///   - graphicsOverlay: The graphics overlay to hold generated starting point and trace
    ///   graphics.
    ///   - map: The map containing the utility network(s).
    ///   - mapPoint: Acts as the point at which newly selected starting point graphics will be
    ///   created.
    ///   - viewPoint: Acts as the point of identification for items tapped in the utility network.
    ///   - mapViewProxy: Provides a method of layer identification when starting points are being
    ///   chosen.
    ///   - viewpoint: Allows the utility network trace tool to update the parent map view's viewpoint.
    ///   - startingPoints: An optional list of programmatically provided starting points.
    public init(
        graphicsOverlay: Binding<GraphicsOverlay>,
        map: Map,
        mapPoint: Binding<Point?>,
        viewPoint: Binding<CGPoint?>,
        mapViewProxy: Binding<MapViewProxy?>,
        viewpoint: Binding<Viewpoint?>,
        startingPoints: Binding<[UtilityNetworkTraceStartingPoint]> = .constant([])
    ) {
        _viewPoint = viewPoint
        _mapPoint = mapPoint
        _mapViewProxy = mapViewProxy
        _graphicsOverlay = graphicsOverlay
        _viewpoint = viewpoint
        _externalStartingPoints = startingPoints
        _viewModel = StateObject(
            wrappedValue: UtilityNetworkTraceViewModel(
                map: map,
                graphicsOverlay: graphicsOverlay.wrappedValue,
                startingPoints: startingPoints.wrappedValue
            )
        )
    }
    
    public var body: some View {
        Color.clear
            .floatingPanel(
                backgroundColor: Color(uiColor: .systemGroupedBackground),
                detent: $activeDetent,
                horizontalAlignment: .trailing,
                isPresented: .constant(true)
            ) {
                VStack {
                    if !viewModel.completedTraces.isEmpty &&
                        !isFocused(traceCreationActivity: .addingStartingPoints) {
                        activityPicker
                    }
                    switch currentActivity {
                    case .creatingTrace(let activity):
                        switch activity {
                        case .addingStartingPoints:
                            cancelAddStartingPoints
                        case .inspectingStartingPoint:
                            startingPointDetail
                        default:
                            newTraceTab
                        }
                    case .viewingTraces:
                        resultsTab
                    }
                }
                .background(Color(uiColor: .systemGroupedBackground))
                .animation(.default, value: currentActivity)
                .onChange(of: viewPoint) { newValue in
                    guard isFocused(traceCreationActivity: .addingStartingPoints),
                          let mapViewProxy = mapViewProxy,
                          let mapPoint = mapPoint,
                          let viewPoint = viewPoint else {
                        return
                    }
                    currentActivity = .creatingTrace(.viewingStartingPoints)
                    activeDetent = .half
                    Task {
                        await viewModel.setStartingPoint(
                            at: viewPoint,
                            mapPoint: mapPoint,
                            with: mapViewProxy
                        )
                    }
                }
<<<<<<< HEAD
            }
=======
            case .viewingTraces(let activity):
                switch activity {
                case .viewingElementGroup:
                    assetGroupDetail
                default:
                    resultsTab
                }
            }
        }
        .background(Color(uiColor: .systemGroupedBackground))
        .animation(.default, value: currentActivity)
        .onChange(of: viewPoint) { newValue in
            guard isFocused(traceCreationActivity: .addingStartingPoints),
                  let mapViewProxy = mapViewProxy,
                  let mapPoint = mapPoint,
                  let viewPoint = viewPoint else {
                return
            }
            currentActivity = .creatingTrace(.viewingStartingPoints)
            Task {
                await viewModel.addStartingPoint(
                    at: viewPoint,
                    mapPoint: mapPoint,
                    with: mapViewProxy
                )
            }
        }
        .onChange(of: externalStartingPoints) { _ in
            viewModel.externalStartingPoints = externalStartingPoints
        }
        .alert(
            "Warning",
            isPresented: Binding(
                get: { !viewModel.userWarning.isEmpty },
                set: { _ in viewModel.userWarning = "" }
            )
        ) { } message: {
            Text(viewModel.userWarning)
        }
>>>>>>> 8216d5a3
    }
    
    // MARK: Computed Properties
    
    /// Indicates the number of the trace currently being viewed out the total number of traces.
    private var currentTraceLabel: String {
        guard let index = viewModel.selectedTraceIndex else { return "Error" }
        return "Trace \(index+1) of \(viewModel.completedTraces.count.description)"
    }
    
    /// The selected utility element asset group.
    private var selectedAssetGroup: [String: [UtilityElement]]? {
        if case let .viewingTraces(activity) = currentActivity,
           case let .viewingElementGroup(elementGroup) = activity {
            return elementGroup
        }
        return nil
    }
    
    /// The starting point being inspected (if one exists).
    private var selectedStartingPoint: UtilityNetworkTraceStartingPoint? {
        if case let .creatingTrace(activity) = currentActivity,
           case let .inspectingStartingPoint(startingPoint) = activity {
            return startingPoint
        }
        return nil
    }
    
    /// Determines if the provided creation activity is the currently focused creation activity.
    /// - Parameter traceCreationActivity: A possible focus activity when creating traces.
    /// - Returns: A Boolean value indicating whether the provided activity is the currently focused
    /// creation activity.
    private func isFocused(traceCreationActivity: TraceCreationActivity) -> Bool {
        if case let .creatingTrace(activity) = currentActivity {
            return traceCreationActivity == activity
        }
        return false
    }
    
    /// Determines if the provided viewing activity is the currently focused viewing activity.
    /// - Parameter traceViewingActivity: A possible focus activity when viewing traces.
    /// - Returns: A Boolean value indicating whether the provided activity is the currently focused
    /// viewing activity.
    private func isFocused(traceViewingActivity: TraceViewingActivity) -> Bool {
        if case let .viewingTraces(activity) = currentActivity {
            return traceViewingActivity == activity
        }
        return false
    }
    
    /// Returns a "Back" button that performs a specified action when pressed.
    /// - Parameter title: The button's title.
    /// - Parameter action: The action to be performed.
    /// - Returns: The configured button.
    private func makeBackButton(title: String, _ action: @escaping () -> Void) -> some View {
        Button { action() } label: {
            Label {
                Text(title)
            } icon: {
                Image(systemName: "chevron.backward")
            }
        }
        .padding()
        .frame(maxWidth: .infinity, alignment: .leading)
    }
    
    /// Returns a section header.
    /// - Parameter title: The title of the header.
    /// - Returns: The configured title.
    private func makeDetailSectionHeader(title: String) -> some View {
        Text(title)
            .font(.title3)
            .lineLimit(1)
            .frame(maxWidth: .infinity, alignment: .center)
    }
    
    /// Returns a "Zoom To" button that performs a specified action when pressed.
    /// - Parameter text: The custom text to be displayed within the button.
    /// - Parameter action: The action to be performed.
    /// - Returns: The configured button.
    private func makeZoomToButton(
        text: String = "Zoom To",
        _ action: @escaping () -> Void
    ) -> some View {
        Button { action() } label: {
            Label {
                Text(text)
            } icon: {
                Image(systemName: "scope")
            }
        }
    }
    
    /// Title for the element results section
    private let elementResultsTitle = "Element Results"
    
    /// Title for the starting points section
    private let startingPointsTitle = "Starting Points"
}<|MERGE_RESOLUTION|>--- conflicted
+++ resolved
@@ -539,8 +539,13 @@
                         default:
                             newTraceTab
                         }
-                    case .viewingTraces:
-                        resultsTab
+                    case .viewingTraces(let activity):
+                        switch activity {
+                        case .viewingElementGroup:
+                            assetGroupDetail
+                        default:
+                            resultsTab
+                        }
                     }
                 }
                 .background(Color(uiColor: .systemGroupedBackground))
@@ -555,56 +560,26 @@
                     currentActivity = .creatingTrace(.viewingStartingPoints)
                     activeDetent = .half
                     Task {
-                        await viewModel.setStartingPoint(
+                        await viewModel.addStartingPoint(
                             at: viewPoint,
                             mapPoint: mapPoint,
                             with: mapViewProxy
                         )
                     }
                 }
-<<<<<<< HEAD
-            }
-=======
-            case .viewingTraces(let activity):
-                switch activity {
-                case .viewingElementGroup:
-                    assetGroupDetail
-                default:
-                    resultsTab
-                }
-            }
-        }
-        .background(Color(uiColor: .systemGroupedBackground))
-        .animation(.default, value: currentActivity)
-        .onChange(of: viewPoint) { newValue in
-            guard isFocused(traceCreationActivity: .addingStartingPoints),
-                  let mapViewProxy = mapViewProxy,
-                  let mapPoint = mapPoint,
-                  let viewPoint = viewPoint else {
-                return
-            }
-            currentActivity = .creatingTrace(.viewingStartingPoints)
-            Task {
-                await viewModel.addStartingPoint(
-                    at: viewPoint,
-                    mapPoint: mapPoint,
-                    with: mapViewProxy
-                )
-            }
-        }
-        .onChange(of: externalStartingPoints) { _ in
-            viewModel.externalStartingPoints = externalStartingPoints
-        }
-        .alert(
-            "Warning",
-            isPresented: Binding(
-                get: { !viewModel.userWarning.isEmpty },
-                set: { _ in viewModel.userWarning = "" }
-            )
-        ) { } message: {
-            Text(viewModel.userWarning)
-        }
->>>>>>> 8216d5a3
+                .onChange(of: externalStartingPoints) { _ in
+                    viewModel.externalStartingPoints = externalStartingPoints
+                }
+                .alert(
+                    "Warning",
+                    isPresented: Binding(
+                        get: { !viewModel.userWarning.isEmpty },
+                        set: { _ in viewModel.userWarning = "" }
+                    )
+                ) { } message: {
+                    Text(viewModel.userWarning)
+                }
+            }
     }
     
     // MARK: Computed Properties
