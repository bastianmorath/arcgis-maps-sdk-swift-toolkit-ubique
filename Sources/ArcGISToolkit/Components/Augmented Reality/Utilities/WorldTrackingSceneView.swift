// Copyright 2023 Esri
//
// Licensed under the Apache License, Version 2.0 (the "License");
// you may not use this file except in compliance with the License.
// You may obtain a copy of the License at
//
//   https://www.apache.org/licenses/LICENSE-2.0
//
// Unless required by applicable law or agreed to in writing, software
// distributed under the License is distributed on an "AS IS" BASIS,
// WITHOUT WARRANTIES OR CONDITIONS OF ANY KIND, either express or implied.
// See the License for the specific language governing permissions and
// limitations under the License.

import ARKit
import SwiftUI
import ArcGIS

/// A scene view that provides an augmented reality world scale experience using world-tracking.
struct WorldTrackingSceneView: View {
    /// A Boolean value indicating if the camera was initially set.
    @Binding var initialCameraIsSet: Bool
    /// The view model for the calibration view.
    @ObservedObject private var calibrationViewModel: WorldScaleCalibrationViewModel
    /// The configuration for the AR session.
    private let configuration: ARConfiguration
    /// The distance threshold in meters between camera and device location to reset the
    /// world-tracking session.
    private let distanceThreshold: Double
    /// A Boolean value that indicates if the user is calibrating.
    private let calibrationViewIsPresented: Bool
    /// The location datasource that is used to access the device location.
    private let locationDataSource: LocationDataSource
    /// The closure that builds the scene view.
    private let sceneViewBuilder: (SceneViewProxy) -> SceneView
    /// The time threshold in seconds between location updates to reset the world-tracking session.
    private let timeThreshold: Double
    /// The proxy for the ARSwiftUIView.
    private let arViewProxy: ARSwiftUIViewProxy
    /// The camera controller that will be set on the scene view.
    private let cameraController: TransformationMatrixCameraController
    /// A Boolean value that indicates whether the coaching overlay view is active.
    @State private var coachingOverlayIsActive = false
    /// The current camera of the scene view.
    @State private var currentCamera: Camera?
    /// The current device location.
    @State private var currentLocation: Location?
    /// The current interface orientation.
    @State private var interfaceOrientation: InterfaceOrientation?
    /// The timestamp of the last received location.
    @State private var lastLocationTimestamp: Date?
    /// The closure to perform when the camera tracking state changes.
    private var onCameraTrackingStateChangedAction: ((ARCamera.TrackingState) -> Void)?
    
    /// Creates a world scale world-tracking scene view.
    /// - Parameters:
    ///   - arViewProxy: The proxy for the ARSwiftUIView.
    ///   - cameraController: The camera controller that will be set on the scene view.
    ///   - calibrationViewModel: The view model for accessing the calibration values.
    ///   - clippingDistance: Determines the clipping distance in meters around the camera. A value
    ///   of `nil` means that no data will be clipped.
    ///   - distanceThreshold: The distance threshold for the camera to be re-aligned with the GPS.
    ///   - initialCameraIsSet: A Boolean value that indicates whether the initial camera is set for the scene view.
    ///   - calibrationViewIsPresented: A Boolean value that indicates whether the calibration view is present.
    ///   - locationDataSource: The location datasource used to acquire the device's location.
    ///   - timeThreshold: The time threshold for the camera to be re-aligned with the GPS.
    ///   - sceneView: A closure that builds the scene view to be overlayed on top of the
    ///   augmented reality video feed.
    init(
        arViewProxy: ARSwiftUIViewProxy,
        cameraController: TransformationMatrixCameraController,
        calibrationViewModel: WorldScaleCalibrationViewModel,
        clippingDistance: Double?,
        distanceThreshold: Double = 2.0,
        initialCameraIsSet: Binding<Bool>,
        calibrationViewIsPresented: Bool,
        locationDataSource: LocationDataSource,
        timeThreshold: Double = 10.0,
        @ViewBuilder sceneView: @escaping (SceneViewProxy) -> SceneView
    ) {
        self.arViewProxy = arViewProxy
        self.cameraController = cameraController
        self.calibrationViewModel = calibrationViewModel
        self.cameraController.clippingDistance = clippingDistance
        self.distanceThreshold = distanceThreshold
        _initialCameraIsSet = initialCameraIsSet
        self.calibrationViewIsPresented = calibrationViewIsPresented
        self.locationDataSource = locationDataSource
        self.timeThreshold = timeThreshold
        
        sceneViewBuilder = sceneView
        
        let worldTrackingConfiguration = ARWorldTrackingConfiguration()
        // Set world alignment to `gravityAndHeading` so the world-tracking configuration uses
        // geographic location from the device. Geo-tracking uses it by default.
        worldTrackingConfiguration.worldAlignment = .gravityAndHeading
        configuration = worldTrackingConfiguration
    }
    
    var body: some View {
        SceneViewReader { sceneViewProxy in
            ZStack {
                ARSwiftUIView(proxy: arViewProxy)
                    .onDidUpdateFrame { _, frame in
                        guard let interfaceOrientation, initialCameraIsSet else { return }
                        
                        sceneViewProxy.updateCamera(
                            frame: frame,
                            cameraController: cameraController,
                            orientation: interfaceOrientation,
                            initialTransformation: .identity
                        )
                        sceneViewProxy.setFieldOfView(
                            for: frame,
                            orientation: interfaceOrientation
                        )
                    }
<<<<<<< HEAD
                sceneViewBuilder(sceneViewProxy)
                    .worldScaleSetup(cameraController: cameraController)
                    .onCameraChanged { camera in
                        currentCamera = camera
                    }
                    .opacity(initialCameraIsSet ? 1 : 0)
=======
                    .onCameraDidChangeTrackingState { _, trackingState in
                        onCameraTrackingStateChangedAction?(trackingState)
                    }
                
                if initialCameraIsSet {
                    sceneViewBuilder(sceneViewProxy)
                        .worldScaleSetup(cameraController: cameraController)
                        .onCameraChanged { camera in
                            currentCamera = camera
                        }
                }
>>>>>>> b3a01ac0
            }
            .ignoresSafeArea(.all)
            .overlay {
                ARCoachingOverlay(goal: .geoTracking)
                    .sessionProvider(arViewProxy)
                    .onCoachingOverlayActivate { _ in
                        coachingOverlayIsActive = true
                    }
                    .onCoachingOverlayDeactivate { _ in
                        coachingOverlayIsActive = false
                    }
                    .onCoachingOverlayRequestSessionReset { _ in
                        if let currentLocation {
                            updateWorldTrackingSceneView(for: currentLocation)
                        }
                    }
                    .allowsHitTesting(false)
            }
        }
        .observingInterfaceOrientation($interfaceOrientation)
        .onAppear {
            arViewProxy.session.run(configuration)
        }
        .onDisappear {
            arViewProxy.session.pause()
        }
        .task {
            for await location in locationDataSource.locations {
                lastLocationTimestamp = location.timestamp
                currentLocation = location
                // Call the method to check if world tracking session needs to be updated.
                updateWorldTrackingSceneView(for: location)
            }
        }
        .onReceive(calibrationViewModel.headingCorrections) { correction in
            let originCamera = cameraController.originCamera
            cameraController.originCamera = originCamera.rotatedTo(
                heading: originCamera.heading + correction,
                pitch: originCamera.pitch,
                roll: originCamera.roll
            )
        }
        .onReceive(calibrationViewModel.elevationCorrections) { correction in
            cameraController.originCamera = cameraController.originCamera.elevated(by: correction)
        }
    }
    
    /// Updates the scene view's camera controller with a new location coming from the
    /// location data source and resets the AR session when using world-tracking configuration.
    /// - Parameter location: The location data source location.
    private func updateWorldTrackingSceneView(for location: Location) {
        // Do not update the scene view when the coaching overlay is in place.
        guard !coachingOverlayIsActive else { return }
        
        // Do not use cached location more than 10 seconds old.
        guard abs(lastLocationTimestamp?.timeIntervalSinceNow ?? 0) < timeThreshold else { return }
        
        // Make sure that horizontal and vertical accuracy are valid.
        guard location.horizontalAccuracy >= .zero,
              location.verticalAccuracy >= .zero else { return }
        
        // Make sure we need to update the camera based on distance deviation.
        guard !initialCameraIsSet || shouldUpdateCamera(for: location) else { return }
        
        let altitude = location.position.z ?? 0
        
        if !initialCameraIsSet {
            cameraController.originCamera = Camera(
                latitude: location.position.y,
                longitude: location.position.x,
                altitude: altitude,
                heading: 0,
                pitch: 90,
                roll: 0
            )
        } else {
            // Ignore location updates when calibrating heading and elevation.
            guard !calibrationViewIsPresented else { return }
            cameraController.originCamera = Camera(
                latitude: location.position.y,
                longitude: location.position.x,
                altitude: altitude + calibrationViewModel.totalElevationCorrection,
                heading: calibrationViewModel.totalHeadingCorrection,
                pitch: 90,
                roll: 0
            )
        }
        
        // We have to do this or the error gets bigger and bigger.
        cameraController.transformationMatrix = .identity
        
        arViewProxy.session.run(configuration, options: .resetTracking)
        
        // If initial camera is not set, then we set it the flag here to true
        // and set the status text to empty.
        if !initialCameraIsSet {
            initialCameraIsSet = true
        }
    }
    
    /// Returns a Boolean value indicating if the camera should be updated for a location
    /// coming in from the location data source based on current camera deviation.
    /// - Parameter location: The location data source location.
    /// - Returns: A Boolean value indicating if the camera should be updated.
    func shouldUpdateCamera(for location: Location) -> Bool {
        guard let currentCamera, let currentLocation else { return false }
        
        // Measure the distance between the location datasource's reported location
        // and the camera's current location.
        guard let result = GeometryEngine.geodeticDistance(
            from: currentCamera.location,
            to: currentLocation.position,
            distanceUnit: .meters,
            azimuthUnit: nil,
            curveType: .geodesic
        ) else {
            return false
        }
        
        // If the location becomes off by over a certain threshold, then update the camera location.
        return result.distance.value > distanceThreshold ? true : false
    }
    
    /// Sets a closure to perform when the camera tracking state changes.
    /// - Parameter action: The closure to perform when the camera tracking state has changed.
    public func onCameraTrackingStateChanged(
        perform action: @escaping (
            _ cameraTrackingState: ARCamera.TrackingState
        ) -> Void
    ) -> Self {
        var view = self
        view.onCameraTrackingStateChangedAction = action
        return view
    }
}<|MERGE_RESOLUTION|>--- conflicted
+++ resolved
@@ -115,26 +115,15 @@
                             orientation: interfaceOrientation
                         )
                     }
-<<<<<<< HEAD
+                    .onCameraDidChangeTrackingState { _, trackingState in
+                        onCameraTrackingStateChangedAction?(trackingState)
+                    }
                 sceneViewBuilder(sceneViewProxy)
                     .worldScaleSetup(cameraController: cameraController)
                     .onCameraChanged { camera in
                         currentCamera = camera
                     }
                     .opacity(initialCameraIsSet ? 1 : 0)
-=======
-                    .onCameraDidChangeTrackingState { _, trackingState in
-                        onCameraTrackingStateChangedAction?(trackingState)
-                    }
-                
-                if initialCameraIsSet {
-                    sceneViewBuilder(sceneViewProxy)
-                        .worldScaleSetup(cameraController: cameraController)
-                        .onCameraChanged { camera in
-                            currentCamera = camera
-                        }
-                }
->>>>>>> b3a01ac0
             }
             .ignoresSafeArea(.all)
             .overlay {
