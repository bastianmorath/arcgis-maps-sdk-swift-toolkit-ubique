// Copyright 2023 Esri.

// Licensed under the Apache License, Version 2.0 (the "License");
// you may not use this file except in compliance with the License.
// You may obtain a copy of the License at
// http://www.apache.org/licenses/LICENSE-2.0

// Unless required by applicable law or agreed to in writing, software
// distributed under the License is distributed on an "AS IS" BASIS,
// WITHOUT WARRANTIES OR CONDITIONS OF ANY KIND, either express or implied.
// See the License for the specific language governing permissions and
// limitations under the License.

import SwiftUI
import ArcGIS

/// A view for single line text input.
struct SingleLineTextInput: View {
    @Environment(\.formElementPadding) var elementPadding
    
    /// The feature form containing the input.
    private var featureForm: FeatureForm?
    
    /// The model for the ancestral form view.
    @EnvironmentObject var model: FormViewModel
    
    /// A Boolean value indicating whether or not the field is focused.
    @FocusState private var isFocused: Bool
    
    /// The current text value.
    @State private var text = ""
    
    /// The input's parent element.
    private let element: FieldFormElement
    
    /// The input configuration of the view.
    private let input: TextBoxFormInput
    
    /// The model for the input.
    @StateObject var inputModel: FormInputModel
    
    /// Creates a view for single line text input.
    /// - Parameters:
    ///   - featureForm: The feature form containing the input.
    ///   - element: The input's parent element.
    ///   - input: The input configuration of the view.
    init(featureForm: FeatureForm?, element: FieldFormElement, input: TextBoxFormInput) {
        self.featureForm = featureForm
        self.element = element
        self.input = input
        
        _inputModel = StateObject(
            wrappedValue: FormInputModel(fieldFormElement: element)
        )
    }
    
    var body: some View {
<<<<<<< HEAD
        Group {
            InputHeader(label: element.label, isRequired: inputModel.isRequired)
                .padding([.top], elementPadding)
            // Secondary foreground color is used across input views for consistency.
            HStack {
                TextField(element.label, text: $text, prompt: Text(element.hint).foregroundColor(.secondary))
                    .focused($isFocused)
                    .accessibilityIdentifier("\(element.label) Text Field")
                    .disabled(!inputModel.isEditable)
                if !text.isEmpty && inputModel.isEditable {
                    ClearButton { text.removeAll() }
                        .accessibilityIdentifier("\(element.label) Clear Button")
                }
=======
        InputHeader(element: element)
            .padding([.top], elementPadding)
        // Secondary foreground color is used across input views for consistency.
        HStack {
            TextField(element.label, text: $text, prompt: Text(element.hint).foregroundColor(.secondary))
                .keyboardType(keyboardType)
                .focused($isFocused)
                .toolbar {
                    ToolbarItemGroup(placement: .keyboard) {
                        if UIDevice.current.userInterfaceIdiom == .phone, isFocused, fieldType.isNumeric {
                            positiveNegativeButton
                            Spacer()
                        }
                    }
                }
                .accessibilityIdentifier("\(element.label) Text Field")
            if !text.isEmpty {
                ClearButton { text.removeAll() }
                    .accessibilityIdentifier("\(element.label) Clear Button")
>>>>>>> d33943e1
            }
            .formTextInputStyle()
            TextInputFooter(
                currentLength: text.count,
                isFocused: isFocused,
                element: element,
                input: input,
                isRequired: inputModel.isRequired
            )
            .padding([.bottom], elementPadding)
        }
<<<<<<< HEAD
=======
        .formInputStyle()
        TextInputFooter(
            text: text,
            isFocused: isFocused,
            element: element,
            input: input,
            rangeDomain: rangeDomain,
            fieldType: fieldType
        )
        .padding([.bottom], elementPadding)
>>>>>>> d33943e1
        .onAppear {
            text = element.value
        }
        .onChange(of: isFocused) { newFocus in
            if newFocus {
                model.focusedFieldName = element.fieldName
            }
        }
        .onChange(of: text) { newValue in
<<<<<<< HEAD
            guard newValue != inputModel.value else {
                return
            }
            
            featureForm?.feature.setAttributeValue(newValue, forKey: element.fieldName)
            model.evaluateExpressions()
        }
        .onChange(of: inputModel.value) { newValue in
            text = newValue
=======
            // Note: this will be replaced by `element.updateValue()`, which will
            // handle all the following logic internally.
            if fieldType.isFloatingPoint {
                // Note: this should handle other decimal types as well, if they exist (float?)
                let value = Double(newValue)
                featureForm?.feature.setAttributeValue(value, forKey: element.fieldName)
            } else if fieldType.isNumeric {
                // Note: this should handle more than just Int32
                let value = Int32(newValue)
                featureForm?.feature.setAttributeValue(value, forKey: element.fieldName)
            } else {
                // Text field
                featureForm?.feature.setAttributeValue(newValue, forKey: element.fieldName)
            }
        }
    }
}

private extension SingleLineTextInput {
    /// The field type of the text input.
    var fieldType: FieldType {
        featureForm!.feature.table!.field(named: element.fieldName)!.type!
    }
    
    /// The keyboard type to use depending on where the input is numeric and decimal.
    var keyboardType: UIKeyboardType {
        fieldType.isNumeric ? (fieldType.isFloatingPoint ? .decimalPad : .numberPad) : .default
    }
    
    /// The button that allows a user to switch the numeric value between positive and negative.
    var positiveNegativeButton: some View {
        Button {
            if let value = Int(text) {
                text = String(value * -1)
            } else if let value = Float(text) {
                text = String(value * -1)
            } else if let value = Double(text) {
                text = String(value * -1)
            }
        } label: {
            Image(systemName: "plus.forwardslash.minus")
        }
    }
    
    /// The range of valid values for a numeric input field.
    var rangeDomain: RangeDomain? {
        if let field = featureForm?.feature.table?.field(named: element.fieldName) {
            return field.domain as? RangeDomain
        } else {
            return nil
>>>>>>> d33943e1
        }
    }
}<|MERGE_RESOLUTION|>--- conflicted
+++ resolved
@@ -55,21 +55,6 @@
     }
     
     var body: some View {
-<<<<<<< HEAD
-        Group {
-            InputHeader(label: element.label, isRequired: inputModel.isRequired)
-                .padding([.top], elementPadding)
-            // Secondary foreground color is used across input views for consistency.
-            HStack {
-                TextField(element.label, text: $text, prompt: Text(element.hint).foregroundColor(.secondary))
-                    .focused($isFocused)
-                    .accessibilityIdentifier("\(element.label) Text Field")
-                    .disabled(!inputModel.isEditable)
-                if !text.isEmpty && inputModel.isEditable {
-                    ClearButton { text.removeAll() }
-                        .accessibilityIdentifier("\(element.label) Clear Button")
-                }
-=======
         InputHeader(element: element)
             .padding([.top], elementPadding)
         // Secondary foreground color is used across input views for consistency.
@@ -77,6 +62,7 @@
             TextField(element.label, text: $text, prompt: Text(element.hint).foregroundColor(.secondary))
                 .keyboardType(keyboardType)
                 .focused($isFocused)
+                .disabled(!inputModel.isEditable)
                 .toolbar {
                     ToolbarItemGroup(placement: .keyboard) {
                         if UIDevice.current.userInterfaceIdiom == .phone, isFocused, fieldType.isNumeric {
@@ -86,23 +72,11 @@
                     }
                 }
                 .accessibilityIdentifier("\(element.label) Text Field")
-            if !text.isEmpty {
+            if !text.isEmpty && inputModel.isEditable {
                 ClearButton { text.removeAll() }
                     .accessibilityIdentifier("\(element.label) Clear Button")
->>>>>>> d33943e1
             }
-            .formTextInputStyle()
-            TextInputFooter(
-                currentLength: text.count,
-                isFocused: isFocused,
-                element: element,
-                input: input,
-                isRequired: inputModel.isRequired
-            )
-            .padding([.bottom], elementPadding)
         }
-<<<<<<< HEAD
-=======
         .formInputStyle()
         TextInputFooter(
             text: text,
@@ -113,7 +87,6 @@
             fieldType: fieldType
         )
         .padding([.bottom], elementPadding)
->>>>>>> d33943e1
         .onAppear {
             text = element.value
         }
@@ -123,17 +96,10 @@
             }
         }
         .onChange(of: text) { newValue in
-<<<<<<< HEAD
             guard newValue != inputModel.value else {
                 return
             }
             
-            featureForm?.feature.setAttributeValue(newValue, forKey: element.fieldName)
-            model.evaluateExpressions()
-        }
-        .onChange(of: inputModel.value) { newValue in
-            text = newValue
-=======
             // Note: this will be replaced by `element.updateValue()`, which will
             // handle all the following logic internally.
             if fieldType.isFloatingPoint {
@@ -148,6 +114,10 @@
                 // Text field
                 featureForm?.feature.setAttributeValue(newValue, forKey: element.fieldName)
             }
+            model.evaluateExpressions()
+        }
+        .onChange(of: inputModel.value) { newValue in
+            text = newValue
         }
     }
 }
@@ -184,7 +154,6 @@
             return field.domain as? RangeDomain
         } else {
             return nil
->>>>>>> d33943e1
         }
     }
 }