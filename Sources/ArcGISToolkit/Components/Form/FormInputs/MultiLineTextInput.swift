// Copyright 2023 Esri.

// Licensed under the Apache License, Version 2.0 (the "License");
// you may not use this file except in compliance with the License.
// You may obtain a copy of the License at
// http://www.apache.org/licenses/LICENSE-2.0

// Unless required by applicable law or agreed to in writing, software
// distributed under the License is distributed on an "AS IS" BASIS,
// WITHOUT WARRANTIES OR CONDITIONS OF ANY KIND, either express or implied.
// See the License for the specific language governing permissions and
// limitations under the License.

import SwiftUI
import ArcGIS

/// A view for text input spanning multiple lines.
struct MultiLineTextInput: View {
    @Environment(\.formElementPadding) var elementPadding
    
    /// The model for the ancestral form view.
    @EnvironmentObject var model: FormViewModel
    
    /// The model for the input.
    @StateObject var inputModel: FormInputModel
    
    /// A Boolean value indicating whether or not the field is focused.
    @FocusState private var isFocused: Bool
    
    /// The current text value.
    @State private var text = ""
    
    /// A Boolean value indicating whether placeholder text is shown, thereby indicating the
    /// presence of a value.
    ///
    /// - Note: As of Swift 5.9, SwiftUI text editors do not have built-in placeholder functionality
    /// so it must be implemented manually.
    @State private var isPlaceholder = false
    
    /// The input's parent element.
    private let element: FieldFormElement
    
    /// The input configuration of the view.
    private let input: TextAreaFormInput
    
    /// Creates a view for text input spanning multiple lines.
    /// - Parameters:
    ///   - element: The input's parent element.
    init(element: FieldFormElement) {
        precondition(
            element.input is TextAreaFormInput,
            "\(Self.self).\(#function) element's input must be \(TextAreaFormInput.self)."
        )
        
        self.element =  element
        self.input = element.input as! TextAreaFormInput
        
        _inputModel = StateObject(
            wrappedValue: FormInputModel(fieldFormElement: element)
        )
    }
    
    var body: some View {
        InputHeader(label: element.label, isRequired: inputModel.isRequired)
            .padding([.top], elementPadding)
<<<<<<< HEAD
        if inputModel.isEditable {
            textEditor
        } else {
            Text(text.isEmpty ? "--" : text)
=======
        HStack(alignment: .bottom) {
            if #available(iOS 16.0, *) {
                TextEditor(text: $text)
                    .scrollContentBackground(.hidden)
                    .disabled(!inputModel.isEditable)
            } else {
                TextEditor(text: $text)
                    .disabled(!inputModel.isEditable)
            }
            if isFocused && !text.isEmpty && inputModel.isEditable {
                ClearButton { text.removeAll() }
            }
        }
        .background(.clear)
        .focused($isFocused)
        .foregroundColor(isPlaceholder ? .secondary : .primary)
        .frame(minHeight: 75, maxHeight: 150)
        .onChange(of: isFocused) { isFocused in
            if isFocused && isPlaceholder {
                isPlaceholder = false
                text = ""
            } else if !isFocused && text.isEmpty {
                isPlaceholder = true
                text = element.hint
            }
            if isFocused {
                model.focusedElement = element
            } else if model.focusedElement == element {
                model.focusedElement = nil
            }
        }
        .onChange(of: model.focusedElement) { focusedElement in
            // Another form input took focus
            if focusedElement != element {
                isFocused  = false
            }
>>>>>>> 47bf63d8
        }
        TextInputFooter(
            text: isPlaceholder ? "" : text,
            isFocused: isFocused,
            element: element,
            input: input,
            fieldType: fieldType
        )
        .padding([.bottom], elementPadding)
        .onAppear {
            let text = inputModel.formattedValue
            isPlaceholder = text.isEmpty
            self.text = isPlaceholder ? element.hint : text
        }
        .onChange(of: text) { text in
            guard !isPlaceholder else { return }
            do {
                try element.updateValue(text)
            } catch {
                print(error.localizedDescription)
            }
            model.evaluateExpressions()
        }
        .onChange(of: inputModel.formattedValue) { formattedValue in
            let text = formattedValue
            isPlaceholder = text.isEmpty
            self.text = isPlaceholder ? element.hint : text
        }
    }
}

private extension MultiLineTextInput {
    /// The field type of the text input.
    var fieldType: FieldType {
        model.featureForm!.feature.table!.field(named: element.fieldName)!.type!
    }
    
    /// The body of the text input when the element is editable.
    var textEditor: some View {
        HStack(alignment: .bottom) {
            TextEditor(text: $text)
                .scrollContentBackgroundHidden()
            if isFocused && !text.isEmpty && inputModel.isEditable {
                ClearButton { text.removeAll() }
            }
        }
        .background(.clear)
        .focused($isFocused)
        .foregroundColor(isPlaceholder ? .secondary : .primary)
        .onChange(of: isFocused) { focused in
            if focused && isPlaceholder {
                isPlaceholder = false
                text = ""
            } else if !focused && text.isEmpty {
                isPlaceholder = true
                text = element.hint
            }
            if focused {
                model.focusedFieldName = element.fieldName
            }
        }
        .formInputStyle()
    }
}

private extension View {
    /// - Returns: A view with the scroll content background hidden.
    func scrollContentBackgroundHidden() -> some View {
        if #available(iOS 16.0, *) {
            return self
                .scrollContentBackground(.hidden)
        } else {
            return self
        }
    }
}<|MERGE_RESOLUTION|>--- conflicted
+++ resolved
@@ -63,23 +63,11 @@
     var body: some View {
         InputHeader(label: element.label, isRequired: inputModel.isRequired)
             .padding([.top], elementPadding)
-<<<<<<< HEAD
-        if inputModel.isEditable {
-            textEditor
-        } else {
-            Text(text.isEmpty ? "--" : text)
-=======
-        HStack(alignment: .bottom) {
-            if #available(iOS 16.0, *) {
-                TextEditor(text: $text)
-                    .scrollContentBackground(.hidden)
-                    .disabled(!inputModel.isEditable)
+        Group {
+            if inputModel.isEditable {
+                textEditor
             } else {
-                TextEditor(text: $text)
-                    .disabled(!inputModel.isEditable)
-            }
-            if isFocused && !text.isEmpty && inputModel.isEditable {
-                ClearButton { text.removeAll() }
+                Text(text.isEmpty ? "--" : text)
             }
         }
         .background(.clear)
@@ -105,8 +93,8 @@
             if focusedElement != element {
                 isFocused  = false
             }
->>>>>>> 47bf63d8
         }
+        .formInputStyle()
         TextInputFooter(
             text: isPlaceholder ? "" : text,
             isFocused: isFocused,
@@ -164,7 +152,7 @@
                 text = element.hint
             }
             if focused {
-                model.focusedFieldName = element.fieldName
+                model.focusedElement = element
             }
         }
         .formInputStyle()
