--- conflicted
+++ resolved
@@ -51,14 +51,12 @@
                 }
             }
         }
-<<<<<<< HEAD
         .gesture(
             DragGesture()
                 .onChanged {
                     model.lastScroll = $0.time
                 }
         )
-=======
         .onChange(of: model.visibleElements) { _ in
             visibleElements = model.visibleElements
         }
@@ -72,7 +70,6 @@
                 print("error evaluating expressions: \(error.localizedDescription)")
             }
         }
->>>>>>> 8ac77984
     }
 }
 
