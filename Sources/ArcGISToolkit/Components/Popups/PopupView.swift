--- conflicted
+++ resolved
@@ -81,14 +81,8 @@
                         case is MediaPopupElement:
                             Text("MediaPopupElementView implementation coming soon.")
                                 .font(.caption)
-<<<<<<< HEAD
                         case let popupElement as TextPopupElement:
                             TextPopupElementView(popupElement: popupElement)
-=======
-                        case is TextPopupElement:
-                            Text("TextPopupElementView implementation coming soon.")
-                                .font(.caption)
->>>>>>> db6d09e8
                         default:
                             EmptyView()
                         }
