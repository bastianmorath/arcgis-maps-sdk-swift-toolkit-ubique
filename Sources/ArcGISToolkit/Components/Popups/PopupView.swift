// Copyright 2022 Esri
//
// Licensed under the Apache License, Version 2.0 (the "License");
// you may not use this file except in compliance with the License.
// You may obtain a copy of the License at
//
//   https://www.apache.org/licenses/LICENSE-2.0
//
// Unless required by applicable law or agreed to in writing, software
// distributed under the License is distributed on an "AS IS" BASIS,
// WITHOUT WARRANTIES OR CONDITIONS OF ANY KIND, either express or implied.
// See the License for the specific language governing permissions and
// limitations under the License.

import SwiftUI
import ArcGIS

/// The `PopupView` component will display a popup for an individual feature. This includes showing
/// the feature's title, attributes, custom description, media, and attachments. The new online Map
/// Viewer allows users to create a popup definition by assembling a list of “popup elements”.
/// `PopupView` will support the display of popup elements created by the Map Viewer, including:
/// Text, Fields, Attachments, and Media (Images and Charts).
///
/// Thanks to the backwards compatibility support in the API, it will also work with the legacy
/// popup definitions created by the classic Map Viewer. It does not support editing.
///
/// | iPhone | iPad |
/// | ------ | ---- |
/// | ![image](https://user-images.githubusercontent.com/3998072/203422507-66b6c6dc-a6c3-4040-b996-9c0da8d4e580.png) | ![image](https://user-images.githubusercontent.com/3998072/203422665-c4759c1f-5863-4251-94df-ed7a06ac7a8f.png) |
///
/// > Note: Attachment previews are not available when running on Mac (regardless of Xcode version).
///
/// **Features**
///
/// - Display a popup for a feature based on the popup definition defined in a web map.
/// - Supports image refresh intervals on image popup media, refreshing the image at a given
/// interval defined in the popup element.
/// - Supports elements containing Arcade expression and automatically evaluates expressions.
/// - Displays media (images and charts) full-screen.
/// - Supports hyperlinks in text, media, and fields elements.
/// - Fully supports dark mode, as do all Toolkit components.
/// - Supports auto-refresh for popups where the geo element is a dynamic entity.
///
/// **Behavior**
///
/// The popup view can display an optional "close" button, allowing the user to dismiss the view.
/// The popup view can be embedded in any type of container view including, as demonstrated in the
/// example, the Toolkit's `FloatingPanel`.
///
/// To see it in action, try out the [Examples](https://github.com/Esri/arcgis-maps-sdk-swift-toolkit/tree/main/Examples/Examples)
/// and refer to
/// [PopupExampleView.swift](https://github.com/Esri/arcgis-maps-sdk-swift-toolkit/blob/main/Examples/Examples/PopupExampleView.swift)
/// in the project. To learn more about using the `PopupView` see the <doc:PopupViewTutorial>.
public struct PopupView: View {
    /// Creates a `PopupView` with the given popup.
    /// - Parameters:
    ///   - popup: The popup to display.
    ///   - isPresented: A Boolean value indicating if the view is presented.
    public init(popup: Popup, isPresented: Binding<Bool>? = nil) {
        self.popup = popup
        self.isPresented = isPresented
    }
    
    /// The `Popup` to display.
    private let popup: Popup
    
    /// A Boolean value specifying whether a "close" button should be shown or not. If the "close"
    /// button is shown, you should pass in the `isPresented` argument to the initializer,
    /// so that the the "close" button can close the view.
    var showCloseButton = false
    
    /// A Boolean value indicating whether the deprecated `PopupView.showCloseButton(_:)`
    /// modifier is applied.
    ///
    /// Once the modifier is removed this property can be removed and the presence or lack of a value for
    /// `isPresented` should be the sole criteria to show or hide the close button.
    var showCloseButtonDeprecatedModifierIsApplied = false
    
    /// The visibility of the popup header.
    var headerVisibility: Visibility = .automatic
    
    /// The result of evaluating the popup expressions.
    @State private var evaluation: Evaluation?
    
    /// A binding to a Boolean value that determines whether the view is presented.
    private var isPresented: Binding<Bool>?
    
    public var body: some View {
        VStack(alignment: .leading) {
<<<<<<< HEAD
            HStack {
                if !popup.title.isEmpty {
                    Text(popup.title)
                        .fontWeight(.bold)
                }
                Spacer()
                if showCloseButton {
                    DoneButton {
                        isPresented?.wrappedValue = false
                    }
=======
            if headerVisibility != .hidden {
                HStack {
                    if !popup.title.isEmpty {
                        Text(popup.title)
                            .font(.title)
                            .fontWeight(.bold)
                    }
                    Spacer()
                    if (showCloseButtonDeprecatedModifierIsApplied && showCloseButton)
                        || (!showCloseButtonDeprecatedModifierIsApplied && isPresented != nil) {
                        Button(String.close, systemImage: "xmark") {
                            isPresented?.wrappedValue = false
                        }
                        .labelStyle(.iconOnly)
#if !os(visionOS)
                        .foregroundColor(.secondary)
                        .padding([.top, .bottom, .trailing], 4)
                        .symbolVariant(.circle)
                        .buttonStyle(.plain)
#endif
                    }
>>>>>>> c11fe58e
                }
                Divider()
            }
<<<<<<< HEAD
            .font(.title)
            Divider()
=======
>>>>>>> c11fe58e
            Group {
                if let evaluation {
                    if let error = evaluation.error {
                        Text(
                            "Popup evaluation failed: \(error.localizedDescription)",
                            bundle: .toolkitModule,
                            comment: """
                                     An error message shown when a popup cannot be displayed. The
                                     variable provides additional data.
                                     """
                        )
                    } else {
                        PopupElementList(popupElements: evaluation.elements)
                    }
                } else {
                    HStack(alignment: .center, spacing: 10) {
                        Text(
                            "Evaluating popup expressions",
                            bundle: .toolkitModule,
                            comment: "A label indicating popup expressions are being evaluated."
                        )
                        ProgressView()
                    }
                    .frame(maxWidth: .infinity)
                }
            }
        }
        .task(id: ObjectIdentifier(popup)) {
            // Initial evaluation for a newly assigned popup.
            evaluation = nil
            await evaluateExpressions()
        }
        .task(id: ObjectIdentifier(popup)) {
            // If the popup is showing for a dynamic entity, then observe
            // the changes and update the popup accordingly.
            guard let dynamicEntity = popup.geoElement as? DynamicEntity else { return }
            for await changes in dynamicEntity.changes {
                if changes.dynamicEntityWasPurged {
                    break
                }
                if changes.receivedObservation != nil {
                    await evaluateExpressions()
                }
            }
        }
    }
    
    /// Evaluates the arcade expressions and updates the evaluation property.
    private func evaluateExpressions() async {
        do {
            _ = try await popup.evaluateExpressions()
            evaluation = Evaluation(elements: popup.evaluatedElements)
        } catch {
            evaluation = Evaluation(error: error)
        }
    }
}

extension PopupView {
    private struct PopupElementList: View {
        let popupElements: [PopupElement]
        
        var body: some View {
            List(popupElements) { popupElement in
                Group {
                    switch popupElement {
                    case let popupElement as AttachmentsPopupElement:
                        AttachmentsFeatureElementView(featureElement: popupElement)
                    case let popupElement as FieldsPopupElement:
                        FieldsPopupElementView(popupElement: popupElement)
                    case let popupElement as MediaPopupElement:
                        MediaPopupElementView(popupElement: popupElement)
                    case let popupElement as TextPopupElement:
                        TextPopupElementView(popupElement: popupElement)
                    default:
                        EmptyView()
                    }
                }
                .listRowInsets(.init(top: 8, leading: 0, bottom: 8, trailing: 0))
            }
            .listStyle(.plain)
        }
    }
}

extension PopupView {
    /// An object used to hold the result of evaluating the expressions of a popup.
    private final class Evaluation {
        /// The evaluated elements.
        let elements: [PopupElement]
        /// The error that occurred during evaluation, if any.
        let error: Error?
        
        /// Creates an evaluation.
        /// - Parameters:
        ///   - elements: The evaluated elements.
        ///   - error: The error that occurred during evaluation, if any.
        init(elements: [PopupElement] = [], error: Error? = nil) {
            self.elements = elements
            self.error = error
        }
    }
}<|MERGE_RESOLUTION|>--- conflicted
+++ resolved
@@ -87,18 +87,6 @@
     
     public var body: some View {
         VStack(alignment: .leading) {
-<<<<<<< HEAD
-            HStack {
-                if !popup.title.isEmpty {
-                    Text(popup.title)
-                        .fontWeight(.bold)
-                }
-                Spacer()
-                if showCloseButton {
-                    DoneButton {
-                        isPresented?.wrappedValue = false
-                    }
-=======
             if headerVisibility != .hidden {
                 HStack {
                     if !popup.title.isEmpty {
@@ -109,7 +97,7 @@
                     Spacer()
                     if (showCloseButtonDeprecatedModifierIsApplied && showCloseButton)
                         || (!showCloseButtonDeprecatedModifierIsApplied && isPresented != nil) {
-                        Button(String.close, systemImage: "xmark") {
+                        DoneButton {
                             isPresented?.wrappedValue = false
                         }
                         .labelStyle(.iconOnly)
@@ -120,15 +108,10 @@
                         .buttonStyle(.plain)
 #endif
                     }
->>>>>>> c11fe58e
-                }
+                }
+                .font(.title)
                 Divider()
             }
-<<<<<<< HEAD
-            .font(.title)
-            Divider()
-=======
->>>>>>> c11fe58e
             Group {
                 if let evaluation {
                     if let error = evaluation.error {
