--- conflicted
+++ resolved
@@ -92,20 +92,18 @@
 for a utility network trace. */
 "Element could not be identified." = "Element could not be identified.";
 
-<<<<<<< HEAD
-/* Text indicating the user should enter a field's exact number of required characters. */
-"Enter %lld characters" = "Enter %lld characters";
-
-/* Text indicating the user should enter a number of characters between a field's minimum and maximum number of allowed characters. */
-"Enter %lld to %lld characters" = "Enter %lld to %lld characters";
-
-/* A label for a combo box input that prompts the user to enter a value. */
-"Enter Value" = "Enter Value";
-=======
 /* A label for the slider that adjusts the camera elevation for the
 AR experience. */
 "elevation" = "elevation";
->>>>>>> 20b8fe72
+
+/* Text indicating the user should enter a field's exact number of required characters. */
+"Enter %lld characters" = "Enter %lld characters";
+
+/* Text indicating the user should enter a number of characters between a field's minimum and maximum number of allowed characters. */
+"Enter %lld to %lld characters" = "Enter %lld to %lld characters";
+
+/* A label for a combo box input that prompts the user to enter a value. */
+"Enter Value" = "Enter Value";
 
 /* A label in reference to an error that occurred during a utility network trace. */
 "Error" = "Error";
@@ -159,14 +157,12 @@
 trace operation. */
 "Function Results" = "Function Results";
 
-<<<<<<< HEAD
-/* Text indicating a field's maximum number of allowed characters. */
-"Maximum %lld characters" = "Maximum %lld characters";
-=======
 /* A label for the slider that adjusts the camera heading for the
 AR experience. */
 "heading" = "heading";
->>>>>>> 20b8fe72
+
+/* Text indicating a field's maximum number of allowed characters. */
+"Maximum %lld characters" = "Maximum %lld characters";
 
 /* A label in reference to media elements contained within a popup. */
 "Media" = "Media";
