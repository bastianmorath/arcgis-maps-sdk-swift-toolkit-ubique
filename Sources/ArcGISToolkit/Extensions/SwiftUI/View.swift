--- conflicted
+++ resolved
@@ -122,7 +122,6 @@
             action()
         }
     }
-<<<<<<< HEAD
     
     /// Sets a closure to perform when a single tap occurs on the view.
     /// - Parameters:
@@ -140,7 +139,8 @@
                         action(dragAttributes.location)
                     }
             )
-=======
+        }
+    }
 }
 
 extension View {
@@ -167,7 +167,6 @@
             }
         } else {
             self
->>>>>>> 99988c21
         }
     }
 }