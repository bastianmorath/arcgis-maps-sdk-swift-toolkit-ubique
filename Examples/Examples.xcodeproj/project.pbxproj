// !$*UTF8*$!
{
	archiveVersion = 1;
	classes = {
	};
	objectVersion = 52;
	objects = {

/* Begin PBXBuildFile section */
<<<<<<< HEAD
		75C37C9227BEDBD800FC9DCE /* BookmarksExampleView.swift in Sources */ = {isa = PBXBuildFile; fileRef = 75C37C9127BEDBD800FC9DCE /* BookmarksExampleView.swift */; };
=======
		75657E4827ABAC8400EE865B /* CompassExampleView.swift in Sources */ = {isa = PBXBuildFile; fileRef = 75657E4727ABAC8400EE865B /* CompassExampleView.swift */; };
>>>>>>> ca9de004
		E42BFBE92672BF9500159107 /* SearchExampleView.swift in Sources */ = {isa = PBXBuildFile; fileRef = E42BFBE82672BF9500159107 /* SearchExampleView.swift */; };
		E4624A25278CE815000D2A38 /* FloorFilterExampleView.swift in Sources */ = {isa = PBXBuildFile; fileRef = E4624A24278CE815000D2A38 /* FloorFilterExampleView.swift */; };
		E47ABE442652FE0900FD2FE3 /* ExamplesApp.swift in Sources */ = {isa = PBXBuildFile; fileRef = E47ABE432652FE0900FD2FE3 /* ExamplesApp.swift */; };
		E47ABE482652FE0C00FD2FE3 /* Assets.xcassets in Resources */ = {isa = PBXBuildFile; fileRef = E47ABE472652FE0C00FD2FE3 /* Assets.xcassets */; };
		E47ABE4B2652FE0C00FD2FE3 /* Preview Assets.xcassets in Resources */ = {isa = PBXBuildFile; fileRef = E47ABE4A2652FE0C00FD2FE3 /* Preview Assets.xcassets */; };
		E48A73432658227100F5C118 /* Example.swift in Sources */ = {isa = PBXBuildFile; fileRef = E48A73402658227100F5C118 /* Example.swift */; };
		E48A73442658227100F5C118 /* AnyExample.swift in Sources */ = {isa = PBXBuildFile; fileRef = E48A73412658227100F5C118 /* AnyExample.swift */; };
		E48A73452658227100F5C118 /* Examples.swift in Sources */ = {isa = PBXBuildFile; fileRef = E48A733D2658227000F5C118 /* Examples.swift */; };
		E48A73462658227100F5C118 /* ExampleView.swift in Sources */ = {isa = PBXBuildFile; fileRef = E48A73422658227100F5C118 /* ExampleView.swift */; };
		E48A73472658227100F5C118 /* ExampleList.swift in Sources */ = {isa = PBXBuildFile; fileRef = E48A733E2658227100F5C118 /* ExampleList.swift */; };
		E4AA9316276BF5ED000E6289 /* FloatingPanelExampleView.swift in Sources */ = {isa = PBXBuildFile; fileRef = E4AA9315276BF5ED000E6289 /* FloatingPanelExampleView.swift */; };
		E4C389D526B8A12C002BC255 /* BasemapGalleryExampleView.swift in Sources */ = {isa = PBXBuildFile; fileRef = E4C389D426B8A12C002BC255 /* BasemapGalleryExampleView.swift */; };
		E4E57DC6265D8EB00077A093 /* ArcGISToolkit in Frameworks */ = {isa = PBXBuildFile; productRef = E4E57DC5265D8EB00077A093 /* ArcGISToolkit */; };
		E4F9BC99265EFCAF001280FF /* OverviewMapExampleView.swift in Sources */ = {isa = PBXBuildFile; fileRef = E4F9BC98265EFCAF001280FF /* OverviewMapExampleView.swift */; };
/* End PBXBuildFile section */

/* Begin PBXCopyFilesBuildPhase section */
		E47ABE5E2652FF1300FD2FE3 /* Embed Frameworks */ = {
			isa = PBXCopyFilesBuildPhase;
			buildActionMask = 2147483647;
			dstPath = "";
			dstSubfolderSpec = 10;
			files = (
			);
			name = "Embed Frameworks";
			runOnlyForDeploymentPostprocessing = 0;
		};
/* End PBXCopyFilesBuildPhase section */

/* Begin PBXFileReference section */
<<<<<<< HEAD
		75C37C9127BEDBD800FC9DCE /* BookmarksExampleView.swift */ = {isa = PBXFileReference; lastKnownFileType = sourcecode.swift; path = BookmarksExampleView.swift; sourceTree = "<group>"; };
=======
		75657E4727ABAC8400EE865B /* CompassExampleView.swift */ = {isa = PBXFileReference; lastKnownFileType = sourcecode.swift; path = CompassExampleView.swift; sourceTree = "<group>"; };
>>>>>>> ca9de004
		E42BFBE82672BF9500159107 /* SearchExampleView.swift */ = {isa = PBXFileReference; lastKnownFileType = sourcecode.swift; path = SearchExampleView.swift; sourceTree = "<group>"; };
		E4624A24278CE815000D2A38 /* FloorFilterExampleView.swift */ = {isa = PBXFileReference; lastKnownFileType = sourcecode.swift; path = FloorFilterExampleView.swift; sourceTree = "<group>"; };
		E47ABE402652FE0900FD2FE3 /* Examples.app */ = {isa = PBXFileReference; explicitFileType = wrapper.application; includeInIndex = 0; path = Examples.app; sourceTree = BUILT_PRODUCTS_DIR; };
		E47ABE432652FE0900FD2FE3 /* ExamplesApp.swift */ = {isa = PBXFileReference; lastKnownFileType = sourcecode.swift; path = ExamplesApp.swift; sourceTree = "<group>"; };
		E47ABE472652FE0C00FD2FE3 /* Assets.xcassets */ = {isa = PBXFileReference; lastKnownFileType = folder.assetcatalog; path = Assets.xcassets; sourceTree = "<group>"; };
		E47ABE4A2652FE0C00FD2FE3 /* Preview Assets.xcassets */ = {isa = PBXFileReference; lastKnownFileType = folder.assetcatalog; path = "Preview Assets.xcassets"; sourceTree = "<group>"; };
		E47ABE4C2652FE0C00FD2FE3 /* Info.plist */ = {isa = PBXFileReference; lastKnownFileType = text.plist.xml; path = Info.plist; sourceTree = "<group>"; };
		E47ABE622653005F00FD2FE3 /* arcgis-runtime-toolkit-swift */ = {isa = PBXFileReference; lastKnownFileType = folder; name = "arcgis-runtime-toolkit-swift"; path = ..; sourceTree = "<group>"; };
		E48A733D2658227000F5C118 /* Examples.swift */ = {isa = PBXFileReference; lastKnownFileType = sourcecode.swift; path = Examples.swift; sourceTree = "<group>"; };
		E48A733E2658227100F5C118 /* ExampleList.swift */ = {isa = PBXFileReference; lastKnownFileType = sourcecode.swift; path = ExampleList.swift; sourceTree = "<group>"; };
		E48A733F2658227100F5C118 /* Examples.entitlements */ = {isa = PBXFileReference; lastKnownFileType = text.plist.entitlements; path = Examples.entitlements; sourceTree = "<group>"; };
		E48A73402658227100F5C118 /* Example.swift */ = {isa = PBXFileReference; lastKnownFileType = sourcecode.swift; path = Example.swift; sourceTree = "<group>"; };
		E48A73412658227100F5C118 /* AnyExample.swift */ = {isa = PBXFileReference; lastKnownFileType = sourcecode.swift; path = AnyExample.swift; sourceTree = "<group>"; };
		E48A73422658227100F5C118 /* ExampleView.swift */ = {isa = PBXFileReference; lastKnownFileType = sourcecode.swift; path = ExampleView.swift; sourceTree = "<group>"; };
		E4AA9315276BF5ED000E6289 /* FloatingPanelExampleView.swift */ = {isa = PBXFileReference; lastKnownFileType = sourcecode.swift; path = FloatingPanelExampleView.swift; sourceTree = "<group>"; };
		E4C389D426B8A12C002BC255 /* BasemapGalleryExampleView.swift */ = {isa = PBXFileReference; lastKnownFileType = sourcecode.swift; path = BasemapGalleryExampleView.swift; sourceTree = "<group>"; };
		E4F9BC98265EFCAF001280FF /* OverviewMapExampleView.swift */ = {isa = PBXFileReference; fileEncoding = 4; lastKnownFileType = sourcecode.swift; path = OverviewMapExampleView.swift; sourceTree = "<group>"; };
/* End PBXFileReference section */

/* Begin PBXFrameworksBuildPhase section */
		E47ABE3D2652FE0900FD2FE3 /* Frameworks */ = {
			isa = PBXFrameworksBuildPhase;
			buildActionMask = 2147483647;
			files = (
				E4E57DC6265D8EB00077A093 /* ArcGISToolkit in Frameworks */,
			);
			runOnlyForDeploymentPostprocessing = 0;
		};
/* End PBXFrameworksBuildPhase section */

/* Begin PBXGroup section */
		E40F58042656E509006F5CB9 /* Examples */ = {
			isa = PBXGroup;
			children = (
				E4C389D426B8A12C002BC255 /* BasemapGalleryExampleView.swift */,
				75C37C9127BEDBD800FC9DCE /* BookmarksExampleView.swift */,
				E4F9BC98265EFCAF001280FF /* OverviewMapExampleView.swift */,
				E42BFBE82672BF9500159107 /* SearchExampleView.swift */,
				E4AA9315276BF5ED000E6289 /* FloatingPanelExampleView.swift */,
				75657E4727ABAC8400EE865B /* CompassExampleView.swift */,
				E4624A24278CE815000D2A38 /* FloorFilterExampleView.swift */,
			);
			name = Examples;
			sourceTree = "<group>";
		};
		E47ABE372652FE0900FD2FE3 = {
			isa = PBXGroup;
			children = (
				E47ABE622653005F00FD2FE3 /* arcgis-runtime-toolkit-swift */,
				E47ABE562652FE7F00FD2FE3 /* Examples */,
				E47ABE422652FE0900FD2FE3 /* ExamplesApp */,
				E47ABE412652FE0900FD2FE3 /* Products */,
				E47ABE5A2652FF1200FD2FE3 /* Frameworks */,
			);
			sourceTree = "<group>";
		};
		E47ABE412652FE0900FD2FE3 /* Products */ = {
			isa = PBXGroup;
			children = (
				E47ABE402652FE0900FD2FE3 /* Examples.app */,
			);
			name = Products;
			sourceTree = "<group>";
		};
		E47ABE422652FE0900FD2FE3 /* ExamplesApp */ = {
			isa = PBXGroup;
			children = (
				E48A73412658227100F5C118 /* AnyExample.swift */,
				E47ABE472652FE0C00FD2FE3 /* Assets.xcassets */,
				E48A73402658227100F5C118 /* Example.swift */,
				E48A733E2658227100F5C118 /* ExampleList.swift */,
				E48A733F2658227100F5C118 /* Examples.entitlements */,
				E48A733D2658227000F5C118 /* Examples.swift */,
				E47ABE432652FE0900FD2FE3 /* ExamplesApp.swift */,
				E48A73422658227100F5C118 /* ExampleView.swift */,
				E47ABE4C2652FE0C00FD2FE3 /* Info.plist */,
				E47ABE492652FE0C00FD2FE3 /* Preview Content */,
			);
			path = ExamplesApp;
			sourceTree = "<group>";
		};
		E47ABE492652FE0C00FD2FE3 /* Preview Content */ = {
			isa = PBXGroup;
			children = (
				E47ABE4A2652FE0C00FD2FE3 /* Preview Assets.xcassets */,
			);
			path = "Preview Content";
			sourceTree = "<group>";
		};
		E47ABE562652FE7F00FD2FE3 /* Examples */ = {
			isa = PBXGroup;
			children = (
				E40F58042656E509006F5CB9 /* Examples */,
			);
			path = Examples;
			sourceTree = "<group>";
		};
		E47ABE5A2652FF1200FD2FE3 /* Frameworks */ = {
			isa = PBXGroup;
			children = (
			);
			name = Frameworks;
			sourceTree = "<group>";
		};
/* End PBXGroup section */

/* Begin PBXNativeTarget section */
		E47ABE3F2652FE0900FD2FE3 /* Examples */ = {
			isa = PBXNativeTarget;
			buildConfigurationList = E47ABE4F2652FE0C00FD2FE3 /* Build configuration list for PBXNativeTarget "Examples" */;
			buildPhases = (
				E47ABE3C2652FE0900FD2FE3 /* Sources */,
				E47ABE3D2652FE0900FD2FE3 /* Frameworks */,
				E47ABE3E2652FE0900FD2FE3 /* Resources */,
				E47ABE5E2652FF1300FD2FE3 /* Embed Frameworks */,
			);
			buildRules = (
			);
			dependencies = (
			);
			name = Examples;
			packageProductDependencies = (
				E4E57DC5265D8EB00077A093 /* ArcGISToolkit */,
			);
			productName = Examples;
			productReference = E47ABE402652FE0900FD2FE3 /* Examples.app */;
			productType = "com.apple.product-type.application";
		};
/* End PBXNativeTarget section */

/* Begin PBXProject section */
		E47ABE382652FE0900FD2FE3 /* Project object */ = {
			isa = PBXProject;
			attributes = {
				LastSwiftUpdateCheck = 1250;
				LastUpgradeCheck = 1250;
				TargetAttributes = {
					E47ABE3F2652FE0900FD2FE3 = {
						CreatedOnToolsVersion = 12.5;
					};
				};
			};
			buildConfigurationList = E47ABE3B2652FE0900FD2FE3 /* Build configuration list for PBXProject "Examples" */;
			compatibilityVersion = "Xcode 9.3";
			developmentRegion = en;
			hasScannedForEncodings = 0;
			knownRegions = (
				en,
				Base,
			);
			mainGroup = E47ABE372652FE0900FD2FE3;
			productRefGroup = E47ABE412652FE0900FD2FE3 /* Products */;
			projectDirPath = "";
			projectRoot = "";
			targets = (
				E47ABE3F2652FE0900FD2FE3 /* Examples */,
			);
		};
/* End PBXProject section */

/* Begin PBXResourcesBuildPhase section */
		E47ABE3E2652FE0900FD2FE3 /* Resources */ = {
			isa = PBXResourcesBuildPhase;
			buildActionMask = 2147483647;
			files = (
				E47ABE4B2652FE0C00FD2FE3 /* Preview Assets.xcassets in Resources */,
				E47ABE482652FE0C00FD2FE3 /* Assets.xcassets in Resources */,
			);
			runOnlyForDeploymentPostprocessing = 0;
		};
/* End PBXResourcesBuildPhase section */

/* Begin PBXSourcesBuildPhase section */
		E47ABE3C2652FE0900FD2FE3 /* Sources */ = {
			isa = PBXSourcesBuildPhase;
			buildActionMask = 2147483647;
			files = (
				75657E4827ABAC8400EE865B /* CompassExampleView.swift in Sources */,
				E48A73452658227100F5C118 /* Examples.swift in Sources */,
				75C37C9227BEDBD800FC9DCE /* BookmarksExampleView.swift in Sources */,
				E48A73432658227100F5C118 /* Example.swift in Sources */,
				E47ABE442652FE0900FD2FE3 /* ExamplesApp.swift in Sources */,
				E4F9BC99265EFCAF001280FF /* OverviewMapExampleView.swift in Sources */,
				E4AA9316276BF5ED000E6289 /* FloatingPanelExampleView.swift in Sources */,
				E48A73442658227100F5C118 /* AnyExample.swift in Sources */,
				E48A73472658227100F5C118 /* ExampleList.swift in Sources */,
				E4624A25278CE815000D2A38 /* FloorFilterExampleView.swift in Sources */,
				E48A73462658227100F5C118 /* ExampleView.swift in Sources */,
				E42BFBE92672BF9500159107 /* SearchExampleView.swift in Sources */,
				E4C389D526B8A12C002BC255 /* BasemapGalleryExampleView.swift in Sources */,
			);
			runOnlyForDeploymentPostprocessing = 0;
		};
/* End PBXSourcesBuildPhase section */

/* Begin XCBuildConfiguration section */
		E47ABE4D2652FE0C00FD2FE3 /* Debug */ = {
			isa = XCBuildConfiguration;
			buildSettings = {
				ALWAYS_SEARCH_USER_PATHS = NO;
				CLANG_ANALYZER_NONNULL = YES;
				CLANG_ANALYZER_NUMBER_OBJECT_CONVERSION = YES_AGGRESSIVE;
				CLANG_CXX_LANGUAGE_STANDARD = "gnu++14";
				CLANG_CXX_LIBRARY = "libc++";
				CLANG_ENABLE_MODULES = YES;
				CLANG_ENABLE_OBJC_ARC = YES;
				CLANG_ENABLE_OBJC_WEAK = YES;
				CLANG_WARN_BLOCK_CAPTURE_AUTORELEASING = YES;
				CLANG_WARN_BOOL_CONVERSION = YES;
				CLANG_WARN_COMMA = YES;
				CLANG_WARN_CONSTANT_CONVERSION = YES;
				CLANG_WARN_DEPRECATED_OBJC_IMPLEMENTATIONS = YES;
				CLANG_WARN_DIRECT_OBJC_ISA_USAGE = YES_ERROR;
				CLANG_WARN_DOCUMENTATION_COMMENTS = YES;
				CLANG_WARN_EMPTY_BODY = YES;
				CLANG_WARN_ENUM_CONVERSION = YES;
				CLANG_WARN_INFINITE_RECURSION = YES;
				CLANG_WARN_INT_CONVERSION = YES;
				CLANG_WARN_NON_LITERAL_NULL_CONVERSION = YES;
				CLANG_WARN_OBJC_IMPLICIT_RETAIN_SELF = YES;
				CLANG_WARN_OBJC_LITERAL_CONVERSION = YES;
				CLANG_WARN_OBJC_ROOT_CLASS = YES_ERROR;
				CLANG_WARN_QUOTED_INCLUDE_IN_FRAMEWORK_HEADER = YES;
				CLANG_WARN_RANGE_LOOP_ANALYSIS = YES;
				CLANG_WARN_STRICT_PROTOTYPES = YES;
				CLANG_WARN_SUSPICIOUS_MOVE = YES;
				CLANG_WARN_UNGUARDED_AVAILABILITY = YES_AGGRESSIVE;
				CLANG_WARN_UNREACHABLE_CODE = YES;
				CLANG_WARN__DUPLICATE_METHOD_MATCH = YES;
				COPY_PHASE_STRIP = NO;
				DEBUG_INFORMATION_FORMAT = dwarf;
				ENABLE_STRICT_OBJC_MSGSEND = YES;
				ENABLE_TESTABILITY = YES;
				GCC_C_LANGUAGE_STANDARD = gnu11;
				GCC_DYNAMIC_NO_PIC = NO;
				GCC_NO_COMMON_BLOCKS = YES;
				GCC_OPTIMIZATION_LEVEL = 0;
				GCC_PREPROCESSOR_DEFINITIONS = (
					"DEBUG=1",
					"$(inherited)",
				);
				GCC_WARN_64_TO_32_BIT_CONVERSION = YES;
				GCC_WARN_ABOUT_RETURN_TYPE = YES_ERROR;
				GCC_WARN_UNDECLARED_SELECTOR = YES;
				GCC_WARN_UNINITIALIZED_AUTOS = YES_AGGRESSIVE;
				GCC_WARN_UNUSED_FUNCTION = YES;
				GCC_WARN_UNUSED_VARIABLE = YES;
				IPHONEOS_DEPLOYMENT_TARGET = 15.0;
				MTL_ENABLE_DEBUG_INFO = INCLUDE_SOURCE;
				MTL_FAST_MATH = YES;
				ONLY_ACTIVE_ARCH = YES;
				SDKROOT = iphoneos;
				SWIFT_ACTIVE_COMPILATION_CONDITIONS = DEBUG;
				SWIFT_OPTIMIZATION_LEVEL = "-Onone";
			};
			name = Debug;
		};
		E47ABE4E2652FE0C00FD2FE3 /* Release */ = {
			isa = XCBuildConfiguration;
			buildSettings = {
				ALWAYS_SEARCH_USER_PATHS = NO;
				CLANG_ANALYZER_NONNULL = YES;
				CLANG_ANALYZER_NUMBER_OBJECT_CONVERSION = YES_AGGRESSIVE;
				CLANG_CXX_LANGUAGE_STANDARD = "gnu++14";
				CLANG_CXX_LIBRARY = "libc++";
				CLANG_ENABLE_MODULES = YES;
				CLANG_ENABLE_OBJC_ARC = YES;
				CLANG_ENABLE_OBJC_WEAK = YES;
				CLANG_WARN_BLOCK_CAPTURE_AUTORELEASING = YES;
				CLANG_WARN_BOOL_CONVERSION = YES;
				CLANG_WARN_COMMA = YES;
				CLANG_WARN_CONSTANT_CONVERSION = YES;
				CLANG_WARN_DEPRECATED_OBJC_IMPLEMENTATIONS = YES;
				CLANG_WARN_DIRECT_OBJC_ISA_USAGE = YES_ERROR;
				CLANG_WARN_DOCUMENTATION_COMMENTS = YES;
				CLANG_WARN_EMPTY_BODY = YES;
				CLANG_WARN_ENUM_CONVERSION = YES;
				CLANG_WARN_INFINITE_RECURSION = YES;
				CLANG_WARN_INT_CONVERSION = YES;
				CLANG_WARN_NON_LITERAL_NULL_CONVERSION = YES;
				CLANG_WARN_OBJC_IMPLICIT_RETAIN_SELF = YES;
				CLANG_WARN_OBJC_LITERAL_CONVERSION = YES;
				CLANG_WARN_OBJC_ROOT_CLASS = YES_ERROR;
				CLANG_WARN_QUOTED_INCLUDE_IN_FRAMEWORK_HEADER = YES;
				CLANG_WARN_RANGE_LOOP_ANALYSIS = YES;
				CLANG_WARN_STRICT_PROTOTYPES = YES;
				CLANG_WARN_SUSPICIOUS_MOVE = YES;
				CLANG_WARN_UNGUARDED_AVAILABILITY = YES_AGGRESSIVE;
				CLANG_WARN_UNREACHABLE_CODE = YES;
				CLANG_WARN__DUPLICATE_METHOD_MATCH = YES;
				COPY_PHASE_STRIP = NO;
				DEBUG_INFORMATION_FORMAT = "dwarf-with-dsym";
				ENABLE_NS_ASSERTIONS = NO;
				ENABLE_STRICT_OBJC_MSGSEND = YES;
				GCC_C_LANGUAGE_STANDARD = gnu11;
				GCC_NO_COMMON_BLOCKS = YES;
				GCC_WARN_64_TO_32_BIT_CONVERSION = YES;
				GCC_WARN_ABOUT_RETURN_TYPE = YES_ERROR;
				GCC_WARN_UNDECLARED_SELECTOR = YES;
				GCC_WARN_UNINITIALIZED_AUTOS = YES_AGGRESSIVE;
				GCC_WARN_UNUSED_FUNCTION = YES;
				GCC_WARN_UNUSED_VARIABLE = YES;
				IPHONEOS_DEPLOYMENT_TARGET = 15.0;
				MTL_ENABLE_DEBUG_INFO = NO;
				MTL_FAST_MATH = YES;
				SDKROOT = iphoneos;
				SWIFT_COMPILATION_MODE = wholemodule;
				SWIFT_OPTIMIZATION_LEVEL = "-O";
				VALIDATE_PRODUCT = YES;
			};
			name = Release;
		};
		E47ABE502652FE0C00FD2FE3 /* Debug */ = {
			isa = XCBuildConfiguration;
			buildSettings = {
				ASSETCATALOG_COMPILER_APPICON_NAME = AppIcon;
				ASSETCATALOG_COMPILER_GLOBAL_ACCENT_COLOR_NAME = AccentColor;
				CODE_SIGN_ENTITLEMENTS = ExamplesApp/Examples.entitlements;
				CODE_SIGN_STYLE = Automatic;
				DEVELOPMENT_ASSET_PATHS = "\"ExamplesApp/Preview Content\"";
				DEVELOPMENT_TEAM = P8HGHS7JQ8;
				ENABLE_PREVIEWS = YES;
				INFOPLIST_FILE = ExamplesApp/Info.plist;
				IPHONEOS_DEPLOYMENT_TARGET = 15.0;
				LD_RUNPATH_SEARCH_PATHS = (
					"$(inherited)",
					"@executable_path/Frameworks",
				);
				PRODUCT_BUNDLE_IDENTIFIER = com.esri.Examples;
				PRODUCT_NAME = "$(TARGET_NAME)";
				SUPPORTS_MACCATALYST = YES;
				SWIFT_VERSION = 5.0;
				TARGETED_DEVICE_FAMILY = "1,2";
			};
			name = Debug;
		};
		E47ABE512652FE0C00FD2FE3 /* Release */ = {
			isa = XCBuildConfiguration;
			buildSettings = {
				ASSETCATALOG_COMPILER_APPICON_NAME = AppIcon;
				ASSETCATALOG_COMPILER_GLOBAL_ACCENT_COLOR_NAME = AccentColor;
				CODE_SIGN_ENTITLEMENTS = ExamplesApp/Examples.entitlements;
				CODE_SIGN_STYLE = Automatic;
				DEVELOPMENT_ASSET_PATHS = "\"ExamplesApp/Preview Content\"";
				DEVELOPMENT_TEAM = P8HGHS7JQ8;
				ENABLE_PREVIEWS = YES;
				INFOPLIST_FILE = ExamplesApp/Info.plist;
				IPHONEOS_DEPLOYMENT_TARGET = 15.0;
				LD_RUNPATH_SEARCH_PATHS = (
					"$(inherited)",
					"@executable_path/Frameworks",
				);
				PRODUCT_BUNDLE_IDENTIFIER = com.esri.Examples;
				PRODUCT_NAME = "$(TARGET_NAME)";
				SUPPORTS_MACCATALYST = YES;
				SWIFT_VERSION = 5.0;
				TARGETED_DEVICE_FAMILY = "1,2";
			};
			name = Release;
		};
/* End XCBuildConfiguration section */

/* Begin XCConfigurationList section */
		E47ABE3B2652FE0900FD2FE3 /* Build configuration list for PBXProject "Examples" */ = {
			isa = XCConfigurationList;
			buildConfigurations = (
				E47ABE4D2652FE0C00FD2FE3 /* Debug */,
				E47ABE4E2652FE0C00FD2FE3 /* Release */,
			);
			defaultConfigurationIsVisible = 0;
			defaultConfigurationName = Release;
		};
		E47ABE4F2652FE0C00FD2FE3 /* Build configuration list for PBXNativeTarget "Examples" */ = {
			isa = XCConfigurationList;
			buildConfigurations = (
				E47ABE502652FE0C00FD2FE3 /* Debug */,
				E47ABE512652FE0C00FD2FE3 /* Release */,
			);
			defaultConfigurationIsVisible = 0;
			defaultConfigurationName = Release;
		};
/* End XCConfigurationList section */

/* Begin XCSwiftPackageProductDependency section */
		E4E57DC5265D8EB00077A093 /* ArcGISToolkit */ = {
			isa = XCSwiftPackageProductDependency;
			productName = ArcGISToolkit;
		};
/* End XCSwiftPackageProductDependency section */
	};
	rootObject = E47ABE382652FE0900FD2FE3 /* Project object */;
}<|MERGE_RESOLUTION|>--- conflicted
+++ resolved
@@ -7,11 +7,8 @@
 	objects = {
 
 /* Begin PBXBuildFile section */
-<<<<<<< HEAD
 		75C37C9227BEDBD800FC9DCE /* BookmarksExampleView.swift in Sources */ = {isa = PBXBuildFile; fileRef = 75C37C9127BEDBD800FC9DCE /* BookmarksExampleView.swift */; };
-=======
 		75657E4827ABAC8400EE865B /* CompassExampleView.swift in Sources */ = {isa = PBXBuildFile; fileRef = 75657E4727ABAC8400EE865B /* CompassExampleView.swift */; };
->>>>>>> ca9de004
 		E42BFBE92672BF9500159107 /* SearchExampleView.swift in Sources */ = {isa = PBXBuildFile; fileRef = E42BFBE82672BF9500159107 /* SearchExampleView.swift */; };
 		E4624A25278CE815000D2A38 /* FloorFilterExampleView.swift in Sources */ = {isa = PBXBuildFile; fileRef = E4624A24278CE815000D2A38 /* FloorFilterExampleView.swift */; };
 		E47ABE442652FE0900FD2FE3 /* ExamplesApp.swift in Sources */ = {isa = PBXBuildFile; fileRef = E47ABE432652FE0900FD2FE3 /* ExamplesApp.swift */; };
@@ -42,11 +39,8 @@
 /* End PBXCopyFilesBuildPhase section */
 
 /* Begin PBXFileReference section */
-<<<<<<< HEAD
 		75C37C9127BEDBD800FC9DCE /* BookmarksExampleView.swift */ = {isa = PBXFileReference; lastKnownFileType = sourcecode.swift; path = BookmarksExampleView.swift; sourceTree = "<group>"; };
-=======
 		75657E4727ABAC8400EE865B /* CompassExampleView.swift */ = {isa = PBXFileReference; lastKnownFileType = sourcecode.swift; path = CompassExampleView.swift; sourceTree = "<group>"; };
->>>>>>> ca9de004
 		E42BFBE82672BF9500159107 /* SearchExampleView.swift */ = {isa = PBXFileReference; lastKnownFileType = sourcecode.swift; path = SearchExampleView.swift; sourceTree = "<group>"; };
 		E4624A24278CE815000D2A38 /* FloorFilterExampleView.swift */ = {isa = PBXFileReference; lastKnownFileType = sourcecode.swift; path = FloorFilterExampleView.swift; sourceTree = "<group>"; };
 		E47ABE402652FE0900FD2FE3 /* Examples.app */ = {isa = PBXFileReference; explicitFileType = wrapper.application; includeInIndex = 0; path = Examples.app; sourceTree = BUILT_PRODUCTS_DIR; };
