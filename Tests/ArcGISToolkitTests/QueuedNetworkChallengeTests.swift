--- conflicted
+++ resolved
@@ -15,11 +15,7 @@
 import XCTest
 @testable import ArcGISToolkit
 
-<<<<<<< HEAD
-@MainActor class QueuedNetworkChallengeTests: XCTestCase {
-=======
 @MainActor final class QueuedNetworkChallengeTests: XCTestCase {
->>>>>>> 4987a5eb
     func testInit() {
         let challenge = QueuedNetworkChallenge(host: "host.com", kind: .serverTrust)
         XCTAssertEqual(challenge.host, "host.com")
