--- conflicted
+++ resolved
@@ -24,20 +24,12 @@
     /// Tests that a `FloorFilterViewModel` succesfully initializes with a `FloorManager`.`
     func testInitWithFloorManagerAndViewpoint() async throws {
         let floorManager = try await floorManager(
-<<<<<<< HEAD
-            forWebMapWithIdentifier: .testMap
-        )
-        
-        var _viewpoint: Viewpoint? = nil
-        let viewpoint = Binding(get: { _viewpoint }, set: { _viewpoint = $0 })
-=======
-            forWebMapWithIdentifier: .redlandsCampusMap
-        )
-        
->>>>>>> 3d7e8405
-        let viewModel = FloorFilterViewModel(
-            floorManager: floorManager,
-            viewpoint: .constant(.esriRedlands())
+            forWebMapWithIdentifier: .testMap
+        )
+        
+        let viewModel = FloorFilterViewModel(
+            floorManager: floorManager,
+            viewpoint: .constant(.researchAnnexLattice)
         )
         
         XCTAssertFalse(viewModel.sites.isEmpty)
@@ -48,17 +40,10 @@
     /// Confirms that the selected site/facility/level properties and the viewpoint are correctly updated.
     func testSetSite() async throws {
         let floorManager = try await floorManager(
-<<<<<<< HEAD
             forWebMapWithIdentifier: .testMap
         )
         
         var _viewpoint: Viewpoint? = .researchAnnexLattice
-=======
-            forWebMapWithIdentifier: .redlandsCampusMap
-        )
-        
-        var _viewpoint: Viewpoint? = .esriRedlands()
->>>>>>> 3d7e8405
         let viewpoint = Binding(get: { _viewpoint }, set: { _viewpoint = $0 })
         let viewModel = FloorFilterViewModel(
             floorManager: floorManager,
@@ -84,17 +69,10 @@
     
     func testSetFacility() async throws {
         let floorManager = try await floorManager(
-<<<<<<< HEAD
             forWebMapWithIdentifier: .testMap
         )
         
         var _viewpoint: Viewpoint? = .researchAnnexLattice
-=======
-            forWebMapWithIdentifier: .redlandsCampusMap
-        )
-        
-        var _viewpoint: Viewpoint? = .esriRedlands()
->>>>>>> 3d7e8405
         let viewpoint = Binding(get: { _viewpoint }, set: { _viewpoint = $0 })
         let viewModel = FloorFilterViewModel(
             automaticSelectionMode: .never,
@@ -121,17 +99,10 @@
     /// Confirms that the selected site/facility/level properties and the viewpoint are correctly updated.
     func testSetLevel() async throws {
         let floorManager = try await floorManager(
-<<<<<<< HEAD
             forWebMapWithIdentifier: .testMap
         )
         
         let initialViewpoint: Viewpoint = .researchAnnexLattice
-=======
-            forWebMapWithIdentifier: .redlandsCampusMap
-        )
-        
-        let initialViewpoint: Viewpoint = .esriRedlands()
->>>>>>> 3d7e8405
         var _viewpoint: Viewpoint? = initialViewpoint
         let viewpoint = Binding(get: { _viewpoint }, set: { _viewpoint = $0 })
         let viewModel = FloorFilterViewModel(
@@ -163,20 +134,7 @@
     /// Confirms that the selected site/facility/level properties and the viewpoint are correctly updated.
     func testAutoSelectAlways() async throws {
         let floorManager = try await floorManager(
-<<<<<<< HEAD
-            forWebMapWithIdentifier: .testMap
-=======
-            forWebMapWithIdentifier: .redlandsCampusMap
-        )
-        
-        let viewpointLosAngeles = Viewpoint(
-            center: Point(
-                x: -13164116.3284,
-                y: 4034465.8065,
-                spatialReference: .webMercator
-            ),
-            scale: 10_000
->>>>>>> 3d7e8405
+            forWebMapWithIdentifier: .testMap
         )
         
         var _viewpoint: Viewpoint? = .losAngeles
@@ -195,12 +153,7 @@
         XCTAssertNil(selectedFacility)
         XCTAssertNil(selectedSite)
         
-<<<<<<< HEAD
         _viewpoint = .researchAnnexLattice
-=======
-        // Viewpoint is Redlands Main Q
-        _viewpoint = .esriRedlands(scale: 1000)
->>>>>>> 3d7e8405
         viewModel.automaticallySelectFacilityOrSite()
         
         // Viewpoint is the Lattice facility at the Research Annex site
@@ -222,17 +175,10 @@
     /// Confirms that the selected site/facility/level properties and the viewpoint are correctly updated.
     func testAutoSelectAlwaysNotClearing() async throws {
         let floorManager = try await floorManager(
-<<<<<<< HEAD
             forWebMapWithIdentifier: .testMap
         )
         
         var _viewpoint: Viewpoint? = .researchAnnexLattice
-=======
-            forWebMapWithIdentifier: .redlandsCampusMap
-        )
-        
-        var _viewpoint: Viewpoint? = .esriRedlands(scale: 1000)
->>>>>>> 3d7e8405
         let viewpoint = Binding(get: { _viewpoint }, set: { _viewpoint = $0 })
         let viewModel = FloorFilterViewModel(
             automaticSelectionMode: .alwaysNotClearing,
@@ -240,11 +186,6 @@
             viewpoint: viewpoint
         )
         
-<<<<<<< HEAD
-=======
-        // Viewpoint is Redlands Main Q
-        _viewpoint = .esriRedlands(scale: 1000)
->>>>>>> 3d7e8405
         viewModel.automaticallySelectFacilityOrSite()
         
         // Viewpoint is the Lattice facility at the Research Annex site
@@ -267,11 +208,7 @@
     /// Confirms that the selected site/facility/level properties and the viewpoint are correctly updated.
     func testAutoSelectNever() async throws {
         let floorManager = try await floorManager(
-<<<<<<< HEAD
-            forWebMapWithIdentifier: .testMap
-=======
-            forWebMapWithIdentifier: .redlandsCampusMap
->>>>>>> 3d7e8405
+            forWebMapWithIdentifier: .testMap
         )
         
         var _viewpoint: Viewpoint? = .losAngeles
@@ -290,12 +227,7 @@
         XCTAssertNil(selectedFacility)
         XCTAssertNil(selectedSite)
         
-<<<<<<< HEAD
         _viewpoint = .researchAnnexLattice
-=======
-        // Viewpoint is Redlands Main Q but selection should still be nil
-        _viewpoint = .esriRedlands(scale: 1000)
->>>>>>> 3d7e8405
         viewModel.automaticallySelectFacilityOrSite()
         
         // Viewpoint is the Lattice facility at the Research Annex site
@@ -310,11 +242,7 @@
         file: StaticString = #filePath,
         line: UInt = #line
     ) async throws -> FloorManager {
-<<<<<<< HEAD
         let portal = Portal(url: URL(string: "https://www.arcgis.com/")!, isLoginRequired: false)
-=======
-        let portal = Portal(url: URL(string: "https://runtimecoretest.maps.arcgis.com/")!, isLoginRequired: false)
->>>>>>> 3d7e8405
         let item = PortalItem(portal: portal, id: id)
         let map = Map(item: item)
         try await map.load()
@@ -325,30 +253,10 @@
 }
 
 private extension PortalItem.ID {
-<<<<<<< HEAD
     static let testMap = Self("b4b599a43a474d33946cf0df526426f5")!
-=======
-    static let redlandsCampusMap = Self("7687805bd42549f5ba41237443d0c60a")!
 }
 
-private extension Point {
-    /// The coordinates for the Redlands Esri campus.
-    static let esriRedlands = Point(
-        x: -13046157.242121734,
-        y: 4036329.622884897,
-        spatialReference: .webMercator
-    )
->>>>>>> 3d7e8405
-}
-
 private extension Viewpoint {
-    static func esriRedlands(
-        scale: Double = 10_000,
-        rotation: Double = .zero
-    ) -> Viewpoint {
-        .init(center: .esriRedlands, scale: scale, rotation: rotation)
-    }
-    
     static var losAngeles: Viewpoint {
         Viewpoint(
             center: Point(
