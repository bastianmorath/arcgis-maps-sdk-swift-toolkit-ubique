--- conflicted
+++ resolved
@@ -15,11 +15,7 @@
 import XCTest
 @testable import ArcGISToolkit
 
-<<<<<<< HEAD
-@MainActor class QueuedTokenChallengeTests: XCTestCase {
-=======
 @MainActor final class QueuedTokenChallengeTests: XCTestCase {
->>>>>>> cb318b17
     func testInit() {
         let challenge = QueuedTokenChallenge(host: "host.com") { _ in
             fatalError()
